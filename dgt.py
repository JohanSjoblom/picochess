--- conflicted
+++ resolved
@@ -545,9 +545,6 @@
                         self.process_button0()
                     if 33 <= message[4] <= 34 and message[5] == 52:
                         logging.info("Button 1 pressed")
-<<<<<<< HEAD
-                        self.process_button1()
-=======
                         if self.dgt_clock_menu == Menu.GAME_MENU:
                             if self.display_move:
                                 if self.hint_fen is None:
@@ -566,10 +563,9 @@
                             self.setup_reverse_orientation = not self.setup_reverse_orientation
                             orientation = "b    w" if self.setup_reverse_orientation else "w    b"
                             self.display_on_dgt_xl(orientation, beep=True)
-                            orientation = " b     w" if self.setup_reverse_orientation else "w      b"
+                            orientation = "b      w" if self.setup_reverse_orientation else "w      b"
                             self.display_on_dgt_3000(orientation, beep=True)
 
->>>>>>> 66bbe86c
                     if 17 <= message[4] <= 18 and message[5] == 51:
                         logging.info("Button 2 pressed")
                         self.process_button2()
