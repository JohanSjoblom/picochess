# Copyright (C) 2013-2014 Jean-Francois Romang (jromang@posteo.de)
#                         Shivkumar Shivaji ()
#
# This program is free software: you can redistribute it and/or modify
# it under the terms of the GNU General Public License as published by
# the Free Software Foundation, either version 3 of the License, or
# (at your option) any later version.
#
# This program is distributed in the hope that it will be useful,
# but WITHOUT ANY WARRANTY; without even the implied warranty of
# MERCHANTABILITY or FITNESS FOR A PARTICULAR PURPOSE. See the
# GNU General Public License for more details.
#
# You should have received a copy of the GNU General Public License
# along with this program. If not, see <http://www.gnu.org/licenses/>.

from timecontrol import *
from collections import OrderedDict

from dgtinterface import *
import threading

level_map = ("rnbqkbnr/pppppppp/8/q7/8/8/PPPPPPPP/RNBQKBNR",
             "rnbqkbnr/pppppppp/8/1q6/8/8/PPPPPPPP/RNBQKBNR",
             "rnbqkbnr/pppppppp/8/2q5/8/8/PPPPPPPP/RNBQKBNR",
             "rnbqkbnr/pppppppp/8/3q4/8/8/PPPPPPPP/RNBQKBNR",
             "rnbqkbnr/pppppppp/8/4q3/8/8/PPPPPPPP/RNBQKBNR",
             "rnbqkbnr/pppppppp/8/5q2/8/8/PPPPPPPP/RNBQKBNR",
             "rnbqkbnr/pppppppp/8/6q1/8/8/PPPPPPPP/RNBQKBNR",
             "rnbqkbnr/pppppppp/8/7q/8/8/PPPPPPPP/RNBQKBNR")

book_map = ("rnbqkbnr/pppppppp/8/8/8/q7/PPPPPPPP/RNBQKBNR",
            "rnbqkbnr/pppppppp/8/8/8/1q6/PPPPPPPP/RNBQKBNR",
            "rnbqkbnr/pppppppp/8/8/8/2q5/PPPPPPPP/RNBQKBNR",
            "rnbqkbnr/pppppppp/8/8/8/3q4/PPPPPPPP/RNBQKBNR",
            "rnbqkbnr/pppppppp/8/8/8/4q3/PPPPPPPP/RNBQKBNR",
            "rnbqkbnr/pppppppp/8/8/8/5q2/PPPPPPPP/RNBQKBNR",
            "rnbqkbnr/pppppppp/8/8/8/6q1/PPPPPPPP/RNBQKBNR",
            "rnbqkbnr/pppppppp/8/8/8/7q/PPPPPPPP/RNBQKBNR",
            "rnbqkbnr/pppppppp/8/8/q7/8/PPPPPPPP/RNBQKBNR",
            "rnbqkbnr/pppppppp/8/8/1q6/8/PPPPPPPP/RNBQKBNR",
            "rnbqkbnr/pppppppp/8/8/2q5/8/PPPPPPPP/RNBQKBNR",
            "rnbqkbnr/pppppppp/8/8/3q4/8/PPPPPPPP/RNBQKBNR",
            "rnbqkbnr/pppppppp/8/8/4q3/8/PPPPPPPP/RNBQKBNR",
            "rnbqkbnr/pppppppp/8/8/5q2/8/PPPPPPPP/RNBQKBNR",
            "rnbqkbnr/pppppppp/8/8/6q1/8/PPPPPPPP/RNBQKBNR",
            "rnbqkbnr/pppppppp/8/8/7q/8/PPPPPPPP/RNBQKBNR")

shutdown_map = ("rnbqkbnr/pppppppp/8/8/8/8/PPPPPPPP/RNBQQBNR",
                "8/8/8/8/8/8/8/3QQ3",
                "3QQ3/8/8/8/8/8/8/8")

mode_map = {"rnbqkbnr/pppppppp/8/Q7/8/8/PPPPPPPP/RNBQKBNR": Mode.NORMAL,
            "rnbqkbnr/pppppppp/8/1Q6/8/8/PPPPPPPP/RNBQKBNR": Mode.ANALYSIS,
            "rnbqkbnr/pppppppp/8/2Q5/8/8/PPPPPPPP/RNBQKBNR": Mode.KIBITZ,
            "rnbqkbnr/pppppppp/8/3Q4/8/8/PPPPPPPP/RNBQKBNR": Mode.OBSERVE,
            "rnbqkbnr/pppppppp/8/4Q3/8/8/PPPPPPPP/RNBQKBNR": Mode.REMOTE}

drawresign_map = OrderedDict([
    ("8/8/8/3k4/4K3/8/8/8", GameResult.RESIGN_WHITE),
    ("8/8/8/3K4/4k3/8/8/8", GameResult.RESIGN_WHITE),
    ("8/8/8/4k3/3K4/8/8/8", GameResult.RESIGN_BLACK),
    ("8/8/8/4K3/3k4/8/8/8", GameResult.RESIGN_BLACK),
    ("8/8/8/3kK3/8/8/8/8", GameResult.DRAW),
    ("8/8/8/3Kk3/8/8/8/8", GameResult.DRAW),
    ("8/8/8/8/3kK3/8/8/8", GameResult.DRAW),
    ("8/8/8/8/3Kk3/8/8/8", GameResult.DRAW)
])

text_goodbye = Dgt.DISPLAY_TEXT(l=None, m="good bye", s="bye", beep=BeepLevel.YES, duration=0)
text_pleasewait = Dgt.DISPLAY_TEXT(l="please wait", m="pls wait", s="wait", beep=BeepLevel.YES, duration=0)
text_nomove = Dgt.DISPLAY_TEXT(l=None, m="no move", s="nomove", beep=BeepLevel.YES, duration=1)
text_wb = Dgt.DISPLAY_TEXT(l=None, m=" w     b", s="w    b", beep=BeepLevel.BUTTON, duration=0)
text_bw = Dgt.DISPLAY_TEXT(l=None, m=" b     w", s="b    w", beep=BeepLevel.BUTTON, duration=0)
text_960no = Dgt.DISPLAY_TEXT(l=None, m='960 no', s='960 no', beep=BeepLevel.BUTTON, duration=0)
text_960yes =Dgt.DISPLAY_TEXT(l=None, m='960 yes', s='960yes', beep=BeepLevel.BUTTON, duration=0)
text_picochess = Dgt.DISPLAY_TEXT(l="picoChs " + version, m='pico ' + version, s='pic ' + version, beep=BeepLevel.BUTTON, duration=0)
text_nofunction = Dgt.DISPLAY_TEXT(l="no function", m="no funct", s="nofunc", beep=BeepLevel.BUTTON, duration=0)
text_erroreng = Dgt.DISPLAY_TEXT(l='error eng', m='error', s=None, beep=BeepLevel.YES, duration=0)
text_okengine = Dgt.DISPLAY_TEXT(l='okay engine', m='ok engin', s="ok eng", beep=BeepLevel.BUTTON, duration=1)
text_oklevel = Dgt.DISPLAY_TEXT(l="okay level", m="ok level", s="ok lvl", beep=BeepLevel.BUTTON, duration=0)
text_nolevel = Dgt.DISPLAY_TEXT(l=None, m="no level", s="no lvl", beep=BeepLevel.YES, duration=0)
text_noipadr = Dgt.DISPLAY_TEXT(l="no ip addr", m="no ipadr", s="no ip", beep=BeepLevel.YES, duration=0)
text_errormenu = Dgt.DISPLAY_TEXT(l='error menu', m='err menu', s='errmen', beep=BeepLevel.BUTTON, duration=0)
text_sidewhite = Dgt.DISPLAY_TEXT(l='side move w', m='side w', s='side w', beep=BeepLevel.BUTTON, duration=0)
text_sideblack = Dgt.DISPLAY_TEXT(l='side move b', m='side b', s='side b', beep=BeepLevel.BUTTON, duration=0)
text_scanboard = Dgt.DISPLAY_TEXT(l="scan board", m="scan", s=None, beep=BeepLevel.BUTTON, duration=0)
text_illegalpos = Dgt.DISPLAY_TEXT(l="illegal pos", m="illegal", s="badpos", beep=BeepLevel.YES, duration=0.5)
text_error960 = Dgt.DISPLAY_TEXT(l='error 960', m='err 960', s="err960", beep=BeepLevel.YES, duration=0)


class DgtDisplay(Observable, DisplayMsg, threading.Thread):
    def __init__(self, ok_move_messages):
        super(DgtDisplay, self).__init__()
        self.ok_moves_messages = ok_move_messages

        self.flip_board = False
        self.dgt_fen = None
        self.alternative = False
        self.ip = '?'  # the last two parts of the IP
        self.drawresign_fen = None
        self.draw_setup_pieces = True

        self.play_move = chess.Move.null()
        self.last_move = chess.Move.null()
        self.last_fen = None
        self.reset_hint_and_score()

        self.setup_whitetomove_index = None
        self.setup_whitetomove_result = None
        self.setup_reverse_index = None
        self.setup_reverse_result = None
        self.setup_uci960_index = None
        self.setup_uci960_result = None

        self.top_result = None
        self.top_index = None  # @todo
        self.mode_result = None
        self.mode_index = Mode.NORMAL

        self.engine_level_result = 20  # Default level is 20
        self.engine_level_index = self.engine_level_result
        self.n_levels = 21  # Default engine (Stockfish) has 21 playing levels
        self.engine_has_levels = False  # Not all engines support levels - assume not
        self.engine_has_960 = False  # Not all engines support 960 mode - assume not
        self.engine_restart = False
        self.engine_index = 0
        self.installed_engines = None
        self.n_engines = 0

        self.book_index = 7  # Default book is 7 - book 'h'
        self.all_books = get_opening_books()
        self.n_books = len(self.all_books)

        self.system_index = Settings.VERSION

        self.time_mode_result = None
        self.time_mode_index = TimeMode.BLITZ

        self.time_control_fixed_index = 0
        self.time_control_blitz_index = 2  # Default time control: Blitz, 5min
        self.time_control_fisch_index = 0
        self.time_control_fixed_map = OrderedDict([
            ("rnbqkbnr/pppppppp/Q7/8/8/8/PPPPPPPP/RNBQKBNR", TimeControl(TimeMode.FIXED, seconds_per_move=1)),
            ("rnbqkbnr/pppppppp/1Q6/8/8/8/PPPPPPPP/RNBQKBNR", TimeControl(TimeMode.FIXED, seconds_per_move=3)),
            ("rnbqkbnr/pppppppp/2Q5/8/8/8/PPPPPPPP/RNBQKBNR", TimeControl(TimeMode.FIXED, seconds_per_move=5)),
            ("rnbqkbnr/pppppppp/3Q4/8/8/8/PPPPPPPP/RNBQKBNR", TimeControl(TimeMode.FIXED, seconds_per_move=10)),
            ("rnbqkbnr/pppppppp/4Q3/8/8/8/PPPPPPPP/RNBQKBNR", TimeControl(TimeMode.FIXED, seconds_per_move=15)),
            ("rnbqkbnr/pppppppp/5Q2/8/8/8/PPPPPPPP/RNBQKBNR", TimeControl(TimeMode.FIXED, seconds_per_move=30)),
            ("rnbqkbnr/pppppppp/6Q1/8/8/8/PPPPPPPP/RNBQKBNR", TimeControl(TimeMode.FIXED, seconds_per_move=60)),
            ("rnbqkbnr/pppppppp/7Q/8/8/8/PPPPPPPP/RNBQKBNR", TimeControl(TimeMode.FIXED, seconds_per_move=90))])
        self.time_control_blitz_map = OrderedDict([
            ("rnbqkbnr/pppppppp/8/8/Q7/8/PPPPPPPP/RNBQKBNR", TimeControl(TimeMode.BLITZ, minutes_per_game=1)),
            ("rnbqkbnr/pppppppp/8/8/1Q6/8/PPPPPPPP/RNBQKBNR", TimeControl(TimeMode.BLITZ, minutes_per_game=3)),
            ("rnbqkbnr/pppppppp/8/8/2Q5/8/PPPPPPPP/RNBQKBNR", TimeControl(TimeMode.BLITZ, minutes_per_game=5)),
            ("rnbqkbnr/pppppppp/8/8/3Q4/8/PPPPPPPP/RNBQKBNR", TimeControl(TimeMode.BLITZ, minutes_per_game=10)),
            ("rnbqkbnr/pppppppp/8/8/4Q3/8/PPPPPPPP/RNBQKBNR", TimeControl(TimeMode.BLITZ, minutes_per_game=15)),
            ("rnbqkbnr/pppppppp/8/8/5Q2/8/PPPPPPPP/RNBQKBNR", TimeControl(TimeMode.BLITZ, minutes_per_game=30)),
            ("rnbqkbnr/pppppppp/8/8/6Q1/8/PPPPPPPP/RNBQKBNR", TimeControl(TimeMode.BLITZ, minutes_per_game=60)),
            ("rnbqkbnr/pppppppp/8/8/7Q/8/PPPPPPPP/RNBQKBNR", TimeControl(TimeMode.BLITZ, minutes_per_game=90))])
        self.time_control_fisch_map = OrderedDict([
            ("rnbqkbnr/pppppppp/8/8/8/Q7/PPPPPPPP/RNBQKBNR", TimeControl(TimeMode.FISCHER, minutes_per_game=1, fischer_increment=1)),
            ("rnbqkbnr/pppppppp/8/8/8/1Q6/PPPPPPPP/RNBQKBNR", TimeControl(TimeMode.FISCHER, minutes_per_game=3, fischer_increment=2)),
            ("rnbqkbnr/pppppppp/8/8/8/2Q5/PPPPPPPP/RNBQKBNR", TimeControl(TimeMode.FISCHER, minutes_per_game=4, fischer_increment=2)),
            ("rnbqkbnr/pppppppp/8/8/8/3Q4/PPPPPPPP/RNBQKBNR", TimeControl(TimeMode.FISCHER, minutes_per_game=5, fischer_increment=3)),
            ("rnbqkbnr/pppppppp/8/8/8/4Q3/PPPPPPPP/RNBQKBNR", TimeControl(TimeMode.FISCHER, minutes_per_game=10, fischer_increment=5)),
            ("rnbqkbnr/pppppppp/8/8/8/5Q2/PPPPPPPP/RNBQKBNR", TimeControl(TimeMode.FISCHER, minutes_per_game=15, fischer_increment=10)),
            ("rnbqkbnr/pppppppp/8/8/8/6Q1/PPPPPPPP/RNBQKBNR", TimeControl(TimeMode.FISCHER, minutes_per_game=30, fischer_increment=15)),
            ("rnbqkbnr/pppppppp/8/8/8/7Q/PPPPPPPP/RNBQKBNR", TimeControl(TimeMode.FISCHER, minutes_per_game=60, fischer_increment=30))])
        self.time_control_fixed_list = ["mov  1", "mov  3", "mov  5", "mov 10", "mov 15", "mov 30", "mov 60", "mov 90"]
        self.time_control_blitz_list = ["bl   1", "bl   3", "bl   5", "bl  10", "bl  15", "bl  30", "bl  60", "bl  90"]
        self.time_control_fisch_list = ["f 1  1", "f 3  2", "f 4  2", "f 5  3", "f10  5", "f15 10", "f30 15", "f60 30"]

    def reset_menu(self):
        self.setup_whitetomove_result = None
        self.setup_reverse_result = None
        self.setup_uci960_result = None
        self.top_result = None
        self.mode_result = None

    def power_off(self):
        DisplayDgt.show(text_goodbye)
        self.engine_restart = True
        self.fire(Event.SHUTDOWN())

    def reboot(self):
        DisplayDgt.show(text_pleasewait)
        self.engine_restart = True
        self.fire(Event.REBOOT())

    def reset_hint_and_score(self):
        self.hint_move = chess.Move.null()
        self.hint_fen = None
        self.score = None
        self.mate = None

    def process_button0(self):
        if self.top_result is None:
            if bool(self.hint_move):
                text = Dgt.DISPLAY_MOVE(move=self.hint_move, fen=self.hint_fen, beep=BeepLevel.BUTTON, duration=1)
            else:
                text = text_nomove
            DisplayDgt.show(text)

        if self.top_result == Menu.TOP_MENU:
            self.reset_menu()
            if self.play_move:
                text = Dgt.DISPLAY_MOVE(move=self.play_move, fen=self.last_fen, beep=BeepLevel.BUTTON, duration=1)
                DisplayDgt.show(text)
            else:
                DisplayDgt.show(Dgt.CLOCK_END(force=True))

        elif self.top_result == Menu.MODE_MENU:
            self.top_result = Menu.TOP_MENU
            msg = self.top_index.value
            text = Dgt.DISPLAY_TEXT(l=msg, m=msg[:8], s=msg[:6], beep=BeepLevel.BUTTON, duration=0)
            DisplayDgt.show(text)

        elif self.top_result == Menu.POSITION_MENU:
            if self.setup_uci960_result is None:
                if self.setup_reverse_result is None:
                    if self.setup_whitetomove_result is None:
                        self.top_result = Menu.TOP_MENU
                        msg = self.top_index.value
                        text = Dgt.DISPLAY_TEXT(l=msg, m=msg[:8], s=msg[:6], beep=BeepLevel.BUTTON, duration=0)
                    else:
                        self.setup_whitetomove_result = None
                        text = text_sidewhite if self.setup_whitetomove_index else text_sideblack
                else:
                    self.setup_reverse_result = None
                    text = text_bw if self.setup_reverse_index else text_wb
            else:
                self.setup_uci960_result = None
                text = text_960yes if self.setup_uci960_index else text_960no
            DisplayDgt.show(text)

        elif self.top_result == Menu.LEVEL_MENU:
            self.top_result = Menu.TOP_MENU
            msg = self.top_index.value
            text = Dgt.DISPLAY_TEXT(l=msg, m=msg[:8], s=msg[:6], beep=BeepLevel.BUTTON, duration=0)
            DisplayDgt.show(text)

        elif self.top_result == Menu.SYSTEM_MENU:
            self.top_result = Menu.TOP_MENU
            msg = self.top_index.value
            text = Dgt.DISPLAY_TEXT(l=msg, m=msg[:8], s=msg[:6], beep=BeepLevel.BUTTON, duration=0)
            DisplayDgt.show(text)

        elif self.top_result == Menu.ENGINE_MENU:
            self.top_result = Menu.TOP_MENU
            msg = self.top_index.value
            text = Dgt.DISPLAY_TEXT(l=msg, m=msg[:8], s=msg[:6], beep=BeepLevel.BUTTON, duration=0)
            DisplayDgt.show(text)

        elif self.top_result == Menu.BOOK_MENU:
            self.top_result = Menu.TOP_MENU
            msg = self.top_index.value
            text = Dgt.DISPLAY_TEXT(l=msg, m=msg[:8], s=msg[:6], beep=BeepLevel.BUTTON, duration=0)
            DisplayDgt.show(text)

        elif self.top_result == Menu.TIME_MENU:
            if self.time_mode_result is None:
                self.top_result = Menu.TOP_MENU
                msg = self.top_index.value
                text = Dgt.DISPLAY_TEXT(l=msg, m=msg[:8], s=msg[:6], beep=BeepLevel.BUTTON, duration=0)
            else:
                msg = self.time_mode_result.value
                self.time_mode_result = None
                text = Dgt.DISPLAY_TEXT(l=msg, m=msg[:8], s=msg[:6], beep=BeepLevel.BUTTON, duration=0)
            DisplayDgt.show(text)

    def process_button1(self):
        if self.top_result is None:
            if self.mate is None:
                sc_xl = 'no scr' if self.score is None else str(self.score).rjust(6)
                sc_3k = 'no score' if self.score is None else str(self.score).rjust(8)
            else:
                sc_xl = 'm ' + str(self.mate)
                sc_3k = 'mate ' + str(self.mate)
            text = Dgt.DISPLAY_TEXT(l=None, m=sc_3k, s=sc_xl, beep=BeepLevel.BUTTON, duration=1)
            DisplayDgt.show(text)

        if self.top_result == Menu.TOP_MENU:
            self.top_index = MenuLoop.prev(self.top_index)
            msg = self.top_index.value
            text = Dgt.DISPLAY_TEXT(l=msg, m=msg[:8], s=msg[:6], beep=BeepLevel.BUTTON, duration=0)
            DisplayDgt.show(text)

        elif self.top_result == Menu.MODE_MENU:
            self.mode_index = ModeLoop.prev(self.mode_index)
            msg = self.mode_index.value
            text = Dgt.DISPLAY_TEXT(l=msg, m=msg[:8], s=msg[:6], beep=BeepLevel.BUTTON, duration=0)
            DisplayDgt.show(text)

        elif self.top_result == Menu.POSITION_MENU:
            if self.setup_uci960_result is None:
                if self.setup_reverse_result is None:
                    if self.setup_whitetomove_result is None:
                        self.setup_whitetomove_index = not self.setup_whitetomove_index
                        text = text_sidewhite if self.setup_whitetomove_index else text_sideblack
                    else:
                        self.setup_reverse_index = not self.setup_reverse_index
                        text = text_bw if self.setup_reverse_index else text_wb
                else:
                    if self.engine_has_960:
                        self.setup_uci960_index = not self.setup_uci960_index
                        text = text_960yes if self.setup_uci960_index else text_960no
                    else:
                        text = text_error960
                DisplayDgt.show(text)

        elif self.top_result == Menu.LEVEL_MENU:
            if self.mode_result == Mode.REMOTE:
                text = text_nofunction
            elif self.engine_has_levels:
                self.engine_level_index = (self.engine_level_index - 1) % self.n_levels
                level = str(self.engine_level_index)
                text = Dgt.DISPLAY_TEXT(l=None, m="level " + level, s="lvl " + level, beep=BeepLevel.BUTTON, duration=0)
            else:
                text = text_nolevel
            DisplayDgt.show(text)

        elif self.top_result == Menu.SYSTEM_MENU:
            self.system_index = SettingsLoop.prev(self.system_index)
            msg = self.system_index.value
            text = Dgt.DISPLAY_TEXT(l=msg, m=msg[:8], s=msg[:6], beep=BeepLevel.BUTTON, duration=0)
            DisplayDgt.show(text)

        elif self.top_result == Menu.ENGINE_MENU:
            if self.mode_result == Mode.REMOTE:
                text = text_nofunction
            elif self.installed_engines:
                self.engine_index = (self.engine_index - 1) % self.n_engines
                msg = (self.installed_engines[self.engine_index])[1]
                text = Dgt.DISPLAY_TEXT(l=msg, m=msg[:8], s=msg[:6], beep=BeepLevel.BUTTON, duration=0)
            else:
                text = text_erroreng
            DisplayDgt.show(text)

        elif self.top_result == Menu.BOOK_MENU:
            if self.mode_result == Mode.REMOTE:
                text = text_nofunction
            else:
                self.book_index = (self.book_index - 1) % self.n_books
                msg = (self.all_books[self.book_index])[0]
                text = Dgt.DISPLAY_TEXT(l=msg, m=msg[:8], s=msg[:6], beep=BeepLevel.BUTTON, duration=0)
            DisplayDgt.show(text)

        elif self.top_result == Menu.TIME_MENU:
            if self.time_mode_result is None:
                self.time_mode_index = TimeModeLoop.prev(self.time_mode_index)
                msg = self.time_mode_index.value
                text = Dgt.DISPLAY_TEXT(l=msg, m=msg[:8], s=msg[:6], beep=BeepLevel.BUTTON, duration=0)
            else:
                if self.time_mode_index == TimeMode.FIXED:
                    self.time_control_fixed_index = (self.time_control_fixed_index - 1) % len(self.time_control_fixed_map)
                    msg = self.time_control_fixed_list[self.time_control_fixed_index]
                elif self.time_mode_index == TimeMode.BLITZ:
                    self.time_control_blitz_index = (self.time_control_blitz_index - 1) % len(self.time_control_blitz_map)
                    msg = self.time_control_blitz_list[self.time_control_blitz_index]
                elif self.time_mode_index == TimeMode.FISCHER:
                    self.time_control_fisch_index = (self.time_control_fisch_index - 1) % len(self.time_control_fisch_map)
                    msg = self.time_control_fisch_list[self.time_control_fisch_index]
                else:
                    logging.warning('Wrong value for time_mode_index: {0}'.format(self.time_mode_index))
                    msg = 'error'
                text = Dgt.DISPLAY_TEXT(l=msg, m=msg[:8], s=msg[:6], beep=BeepLevel.BUTTON, duration=0)
            DisplayDgt.show(text)

    def process_button2(self):
        if self.top_result is None:
            if self.mode_result == Mode.NORMAL:
                if self.alternative:
                    self.fire(Event.ALTERNATIVE_MOVE())
                else:
                    self.fire(Event.STARTSTOP_THINK())
            if self.mode_result == Mode.REMOTE:
                self.fire(Event.STARTSTOP_THINK())
            if self.mode_result == Mode.OBSERVE:
                self.fire(Event.STARTSTOP_CLOCK())
            if self.mode_result == Mode.ANALYSIS or self.mode_result == Mode.KIBITZ:
                text = text_nofunction
                DisplayDgt.show(text)

    def process_button3(self):
        if self.top_result is None:
            if self.last_move:
                text = Dgt.DISPLAY_MOVE(move=self.last_move, fen=self.last_fen, beep=BeepLevel.BUTTON, duration=1)
            else:
                text = text_nomove
            DisplayDgt.show(text)

        if self.top_result == Menu.TOP_MENU:
            self.top_index = MenuLoop.next(self.top_index)
            msg = self.top_index.value
            text = Dgt.DISPLAY_TEXT(l=msg, m=msg[:8], s=msg[:6], beep=BeepLevel.BUTTON, duration=0)
            DisplayDgt.show(text)

        elif self.top_result == Menu.MODE_MENU:
            self.mode_index = ModeLoop.next(self.mode_index)
            msg = self.mode_index.value
            text = Dgt.DISPLAY_TEXT(l=msg, m=msg[:8], s=msg[:6], beep=BeepLevel.BUTTON, duration=0)
            DisplayDgt.show(text)

        elif self.top_result == Menu.POSITION_MENU:
            if self.setup_uci960_result is None:
                if self.setup_reverse_result is None:
                    if self.setup_whitetomove_result is None:
                        self.setup_whitetomove_index = not self.setup_whitetomove_index
                        text = text_sidewhite if self.setup_whitetomove_index else text_sideblack
                    else:
                        self.setup_reverse_index = not self.setup_reverse_index
                        text = text_bw if self.setup_reverse_index else text_wb
                else:
                    if self.engine_has_960:
                        self.setup_uci960_index = not self.setup_uci960_index
                        text = text_960yes if self.setup_uci960_index else text_960no
                    else:
                        text = text_error960
                DisplayDgt.show(text)

        elif self.top_result == Menu.LEVEL_MENU:
            if self.mode_result == Mode.REMOTE:
                text = text_nofunction
            elif self.engine_has_levels:
                self.engine_level_index = (self.engine_level_index + 1) % self.n_levels
                level = str(self.engine_level_index)
                text = Dgt.DISPLAY_TEXT(l=None, m="level " + level, s="lvl " + level, beep=BeepLevel.BUTTON, duration=0)
            else:
                text = text_nolevel
            DisplayDgt.show(text)

        elif self.top_result == Menu.SYSTEM_MENU:
            self.system_index = SettingsLoop.next(self.system_index)
            msg = self.system_index.value
            text = Dgt.DISPLAY_TEXT(l=msg, m=msg[:8], s=msg[:6], beep=BeepLevel.BUTTON, duration=0)
            DisplayDgt.show(text)

        elif self.top_result == Menu.ENGINE_MENU:
            if self.mode_result == Mode.REMOTE:
                text = text_nofunction
            elif self.installed_engines:
                self.engine_index = (self.engine_index + 1) % self.n_engines
                msg = (self.installed_engines[self.engine_index])[1]
                text = Dgt.DISPLAY_TEXT(l=msg, m=msg[:8], s=msg[:6], beep=BeepLevel.BUTTON, duration=0)
            else:
                text = text_erroreng
            DisplayDgt.show(text)

        elif self.top_result == Menu.BOOK_MENU:
            if self.mode_result == Mode.REMOTE:
                text = text_nofunction
            else:
                self.book_index = (self.book_index + 1) % self.n_books
                msg = (self.all_books[self.book_index])[0]
                text = Dgt.DISPLAY_TEXT(l=msg, m=msg[:8], s=msg[:6], beep=BeepLevel.BUTTON, duration=0)
            DisplayDgt.show(text)

        elif self.top_result == Menu.TIME_MENU:
            if self.time_mode_result is None:
                self.time_mode_index = TimeModeLoop.next(self.time_mode_index)
                msg = self.time_mode_index.value
                text = Dgt.DISPLAY_TEXT(l=msg, m=msg[:8], s=msg[:6], beep=BeepLevel.BUTTON, duration=0)
            else:
                if self.time_mode_index == TimeMode.FIXED:
                    self.time_control_fixed_index = (self.time_control_fixed_index + 1) % len(self.time_control_fixed_map)
                    msg = self.time_control_fixed_list[self.time_control_fixed_index]
                elif self.time_mode_index == TimeMode.BLITZ:
                    self.time_control_blitz_index = (self.time_control_blitz_index + 1) % len(self.time_control_blitz_map)
                    msg = self.time_control_blitz_list[self.time_control_blitz_index]
                elif self.time_mode_index == TimeMode.FISCHER:
                    self.time_control_fisch_index = (self.time_control_fisch_index + 1) % len(self.time_control_fisch_map)
                    msg = self.time_control_fisch_list[self.time_control_fisch_index]
                else:
                    logging.warning('Wrong value for time_mode_index: {0}'.format(self.time_mode_index))
                    msg = 'error'
                text = Dgt.DISPLAY_TEXT(l=msg, m=msg[:8], s=msg[:6], beep=BeepLevel.BUTTON, duration=0)
            DisplayDgt.show(text)

    def process_button4(self):
        if self.top_result is None:
            self.top_result = Menu.TOP_MENU
            self.top_index = Menu.MODE_MENU
            msg = self.top_index.value
            text = Dgt.DISPLAY_TEXT(l=msg, m=msg[:8], s=msg[:6], beep=BeepLevel.BUTTON, duration=0)
            DisplayDgt.show(text)

        elif self.top_result == Menu.TOP_MENU:
            self.top_result = self.top_index
            # display first entry of the submenu "top"
            if self.top_index == Menu.MODE_MENU:
                msg = self.mode_index.value
                text = Dgt.DISPLAY_TEXT(l=msg, m=msg[:8], s=msg[:6], beep=BeepLevel.BUTTON, duration=0)
            elif self.top_index == Menu.POSITION_MENU:
                self.setup_whitetomove_index = True
                text = text_sidewhite if self.setup_whitetomove_index else text_sideblack
            elif self.top_index == Menu.TIME_MENU:
                msg = self.time_mode_index.value
                text = Dgt.DISPLAY_TEXT(l=msg, m=msg[:8], s=msg[:6], beep=BeepLevel.BUTTON, duration=0)
            elif self.top_index == Menu.BOOK_MENU:
                msg = (self.all_books[self.book_index])[0]
                text = Dgt.DISPLAY_TEXT(l=msg, m=msg[:8], s=msg[:6], beep=BeepLevel.BUTTON, duration=0)
            elif self.top_index == Menu.LEVEL_MENU:
                if self.mode_result == Mode.REMOTE:
                    text = text_nofunction
                elif self.engine_has_levels:
                    level = str(self.engine_level_index)
                    text = Dgt.DISPLAY_TEXT(l=None, m="level " + level, s="lvl " + level, beep=BeepLevel.BUTTON, duration=0)
                else:
                    text = text_nolevel
            elif self.top_index == Menu.ENGINE_MENU:
                if self.mode_result == Mode.REMOTE:
                    text = text_nofunction
                else:
                    if self.installed_engines:
                        msg = (self.installed_engines[self.engine_index])[1]
                        text = Dgt.DISPLAY_TEXT(l=msg, m=msg[:8], s=msg[:6], beep=BeepLevel.BUTTON, duration=0)
                    else:
                        # if its a remote engine, this menu shouldnt be displayed at all
                        text = text_erroreng
            elif self.top_index == Menu.SYSTEM_MENU:
                msg = self.system_index.value
                text = Dgt.DISPLAY_TEXT(l=msg, m=msg[:8], s=msg[:6], beep=BeepLevel.BUTTON, duration=0)
            else:
                logging.warning('Wrong value for topindex: {0}'.format(self.top_index))
                text = text_errormenu
            DisplayDgt.show(text)

        elif self.top_result == Menu.MODE_MENU:
            self.mode_result = self.mode_index
            self.fire(Event.SET_INTERACTION_MODE(mode=self.mode_result, mode_string='ok mode', beep=BeepLevel.BUTTON))
            self.reset_menu()

        elif self.top_result == Menu.POSITION_MENU:
            if self.setup_whitetomove_result is None:
                self.setup_whitetomove_result = self.setup_whitetomove_index
                self.setup_reverse_index = self.flip_board
                text = text_bw if self.setup_reverse_index else text_wb
            else:
                if self.setup_reverse_result is None:
                    self.setup_reverse_result = self.setup_reverse_index
                    self.setup_uci960_index = False
                    text = text_960yes if self.setup_uci960_index else text_960no
                else:
                    if self.setup_uci960_result is None:
                        self.setup_uci960_result = self.setup_uci960_index
                        text = text_scanboard
                    else:
                        to_move = 'w' if self.setup_whitetomove_index else 'b'
                        fen = self.dgt_fen
                        if self.flip_board != self.setup_reverse_result:
                            logging.debug('Flipping the board')
                            fen = fen[::-1]
                        fen += " {0} KQkq - 0 1".format(to_move)
                        bit_board = chess.Board(fen, self.setup_uci960_result)
                        # ask python-chess to correct the castling string
                        bit_board.set_fen(bit_board.fen())
                        if bit_board.is_valid():
                            self.flip_board = self.setup_reverse_result
                            self.fire(Event.SETUP_POSITION(fen=bit_board.fen(), uci960=self.setup_uci960_result))
                            self.play_move = chess.Move.null()
                            self.reset_menu()
                            return
                        else:
                            DisplayDgt.show(text_illegalpos)
                            text = text_scanboard
            DisplayDgt.show(text)

        elif self.top_result == Menu.LEVEL_MENU:
            if self.mode_result == Mode.REMOTE:
                text = text_nofunction
                DisplayDgt.show(text)
            elif self.engine_has_levels:
                self.engine_level_result = self.engine_level_index
                self.fire(Event.LEVEL(level=self.engine_level_result, level_string='ok lvl', beep=BeepLevel.BUTTON))
                self.reset_menu()
            else:
                text = text_nolevel
                DisplayDgt.show(text)

        elif self.top_result == Menu.SYSTEM_MENU:
            if self.system_index == Settings.VERSION:
                text = text_picochess
                DisplayDgt.show(text)
            elif self.system_index == Settings.IPADR:
                if len(self.ip):
                    msg = self.ip
                    text = Dgt.DISPLAY_TEXT(l=msg, m=msg[:8], s=msg[:6], beep=BeepLevel.BUTTON, duration=0)
                else:
                    text = text_noipadr
                DisplayDgt.show(text)
            elif self.system_index == Settings.SHUTDOWN:
                self.power_off()
            elif self.system_index == Settings.REBOOT:
                self.reboot()
            else:
                logging.warning('Wrong value for system_index: {0}'.format(self.system_index))
            self.reset_menu()
            if self.play_move:
                text = Dgt.DISPLAY_MOVE(move=self.play_move, fen=self.last_fen, beep=BeepLevel.BUTTON, duration=1)
                DisplayDgt.show(text)
            else:
                DisplayDgt.show(Dgt.CLOCK_END(force=True))

        elif self.top_result == Menu.ENGINE_MENU:
            if self.mode_result == Mode.REMOTE:
                text = text_nofunction
                DisplayDgt.show(text)
            elif self.installed_engines:
                self.fire(Event.NEW_ENGINE(eng=self.installed_engines[self.engine_index], level=self.engine_level_result))
                self.engine_restart = True
                self.reset_menu()
            else:
                text = text_erroreng
                DisplayDgt.show(text)

        elif self.top_result == Menu.BOOK_MENU:
            if self.mode_result == Mode.REMOTE:
                text = text_nofunction
                DisplayDgt.show(text)
            else:
                self.fire(Event.SET_OPENING_BOOK(book=self.all_books[self.book_index], book_string='ok book', beep=BeepLevel.BUTTON))
                self.reset_menu()

        elif self.top_result == Menu.TIME_MENU:
            if self.time_mode_result is None:
                self.time_mode_result = self.time_mode_index
                # display first entry of the submenu "time_control"
                if self.time_mode_index == TimeMode.FIXED:
                    msg = self.time_control_fixed_list[self.time_control_fixed_index]
                elif self.time_mode_index == TimeMode.BLITZ:
                    msg = self.time_control_blitz_list[self.time_control_blitz_index]
                elif self.time_mode_index == TimeMode.FISCHER:
                    msg = self.time_control_fisch_list[self.time_control_fisch_index]
                else:
                    logging.warning('Wrong value for time_mode_index: {0}'.format(self.time_mode_index))
                    msg = 'error'
                text = Dgt.DISPLAY_TEXT(l=msg, m=msg[:8], s=msg[:6], beep=BeepLevel.BUTTON, duration=0)
                DisplayDgt.show(text)
            else:
                self.time_mode_result = None
                if self.time_mode_index == TimeMode.FIXED:
                    time_control = self.time_control_fixed_map[list(self.time_control_fixed_map)[self.time_control_fixed_index]]
                elif self.time_mode_index == TimeMode.BLITZ:
                    time_control = self.time_control_blitz_map[list(self.time_control_blitz_map)[self.time_control_blitz_index]]
                elif self.time_mode_index == TimeMode.FISCHER:
                    time_control = self.time_control_fisch_map[list(self.time_control_fisch_map)[self.time_control_fisch_index]]
                else:
                    logging.warning('Wrong value for time_mode_index: {0}'.format(self.time_mode_index))
                    time_control = None
                self.fire(Event.SET_TIME_CONTROL(time_control=time_control, time_string='ok time', beep=BeepLevel.BUTTON))
                self.reset_menu()

    def drawresign(self):
        rnk_8, rnk_7, rnk_6, rnk_5, rnk_4, rnk_3, rnk_2, rnk_1 = self.dgt_fen.split("/")
        self.drawresign_fen = "8/8/8/" + rnk_5 + "/" + rnk_4 + "/8/8/8"

    def run(self):
        while True:
            # Check if we have something to display
            try:
                message = self.msg_queue.get()
                logging.debug("Received message from msg queue: %s", message)
                for case in switch(message):
                    if case(MessageApi.ENGINE_READY):
                        self.engine_index = self.installed_engines.index(message.eng)
                        self.engine_has_levels = message.has_levels
                        self.engine_has_960 = message.has_960
                        DisplayDgt.show(text_okengine)
                        self.engine_restart = False
                        break
                    if case(MessageApi.ENGINE_STARTUP):
                        if message.path:
                            self.installed_engines = get_installed_engines(message.path)
                            self.n_engines = len(self.installed_engines)
                            for index in range(0, self.n_engines):
                                full_path, short = self.installed_engines[index]
                                if full_path == message.path:
                                    self.engine_index = index
                                    self.engine_has_levels = message.has_levels
                                    self.engine_has_960 = message.has_960
                        break
                    if case(MessageApi.ENGINE_FAIL):
                        DisplayDgt.show(Dgt.DISPLAY_TEXT(l='error eng', m='error', s=None, beep=BeepLevel.YES, duration=1))
                        break
                    if case(MessageApi.COMPUTER_MOVE):
                        move = message.result.bestmove
                        ponder = message.result.ponder
                        self.alternative = True
                        self.last_move = move
                        self.play_move = move
                        self.hint_move = chess.Move.null() if ponder is None else ponder
                        self.hint_fen = message.game.fen()
                        self.last_fen = message.fen
                        # Display the move
                        uci_move = move.uci()
                        DisplayDgt.show(Dgt.DISPLAY_MOVE(move=move, fen=message.fen, beep=BeepLevel.CONFIG, duration=0))
                        DisplayDgt.show(Dgt.LIGHT_SQUARES(squares=(uci_move[0:2], uci_move[2:4])))
                        break
                    if case(MessageApi.START_NEW_GAME):
                        DisplayDgt.show(Dgt.LIGHT_CLEAR())
                        self.last_move = chess.Move.null()
                        self.reset_hint_and_score()
                        self.mode_index = Mode.NORMAL
                        self.reset_menu()
                        self.alternative = False
                        DisplayDgt.show(Dgt.DISPLAY_TEXT(l=None, m="new game", s="newgam", beep=BeepLevel.CONFIG, duration=1))
                        break
                    if case(MessageApi.WAIT_STATE):
                        DisplayDgt.show(Dgt.DISPLAY_TEXT(l=None, m="you move", s="youmov", beep=BeepLevel.OKAY, duration=1))
                        time.sleep(1)  # @todo clock_end doesnt support duration right now :-(
                        DisplayDgt.show(Dgt.CLOCK_END(force=True))
                        break
                    if case(MessageApi.COMPUTER_MOVE_DONE_ON_BOARD):
                        DisplayDgt.show(Dgt.LIGHT_CLEAR())
                        self.play_move = chess.Move.null()
                        self.alternative = False
                        if self.ok_moves_messages:
                            DisplayDgt.show(Dgt.DISPLAY_TEXT(l="okay pico", m="ok pico", s="okpico", beep=BeepLevel.OKAY, duration=0.5))
                        break
                    if case(MessageApi.USER_MOVE):
                        self.alternative = False
                        if self.ok_moves_messages:
                            DisplayDgt.show(Dgt.DISPLAY_TEXT(l="okay user", m="ok user", s="okuser", beep=BeepLevel.OKAY, duration=0.5))
                        break
                    if case(MessageApi.REVIEW_MODE_MOVE):
                        self.last_move = message.move
                        self.play_move = message.move
                        self.last_fen = message.fen
                        if self.ok_moves_messages:
                            DisplayDgt.show(Dgt.DISPLAY_TEXT(l="okay move", m="ok move", s="okmove", beep=BeepLevel.OKAY, duration=0.5))
                        break
                    if case(MessageApi.ALTERNATIVE_MOVE):
                        DisplayDgt.show(Dgt.DISPLAY_TEXT(l="altn move", m="alt move", s="altmov", beep=BeepLevel.BUTTON, duration=0.5))
                        break
                    if case(MessageApi.LEVEL):
                        if self.engine_restart:
                            pass
                        else:
                            DisplayDgt.show(Dgt.DISPLAY_TEXT(l=None, m=message.level_string, s=None, beep=message.beep, duration=1))
                            if self.play_move:
                                DisplayDgt.show(Dgt.DISPLAY_MOVE(move=self.play_move, fen=self.last_fen, beep=BeepLevel.BUTTON, duration=1))
                            else:
                                DisplayDgt.show(Dgt.CLOCK_END(force=True))
                        break
                    if case(MessageApi.TIME_CONTROL):
                        DisplayDgt.show(Dgt.DISPLAY_TEXT(l=None, m=message.time_string, s=None, beep=message.beep, duration=1))
                        if self.play_move:
                            DgtDisplay.show(Dgt.DISPLAY_MOVE(move=self.play_move, fen=self.last_fen, beep=BeepLevel.BUTTON, duration=1))
                        else:
                            DisplayDgt.show(Dgt.CLOCK_END(force=True))
                        break
                    if case(MessageApi.OPENING_BOOK):
                        DisplayDgt.show(Dgt.DISPLAY_TEXT(l=None, m=message.book_string, s=None, beep=message.beep, duration=1))
                        if self.play_move:
                            DisplayDgt.show(Dgt.DISPLAY_MOVE(move=self.play_move, fen=self.last_fen, beep=BeepLevel.BUTTON, duration=1))
                        else:
                            DisplayDgt.show(Dgt.CLOCK_END(force=True))
                        break
                    if case(MessageApi.USER_TAKE_BACK):
                        self.reset_hint_and_score()
                        self.alternative = False
                        DisplayDgt.show(Dgt.DISPLAY_TEXT(l=None, m="takeback", s="takbak", beep=BeepLevel.CONFIG, duration=0))
                        break
                    if case(MessageApi.GAME_ENDS):
                        ge = message.result.value
                        DisplayDgt.show(Dgt.DISPLAY_TEXT(l=None, m=ge, s=None, beep=BeepLevel.CONFIG, duration=1))
                        break
                    if case(MessageApi.INTERACTION_MODE):
                        self.mode_index = message.mode
                        self.alternative = False
                        DisplayDgt.show(Dgt.DISPLAY_TEXT(l=None, m=message.mode_string, s=None, beep=message.beep, duration=1))
                        if self.play_move:
                            DisplayDgt.show(Dgt.DISPLAY_MOVE(move=self.play_move, fen=self.last_fen, beep=BeepLevel.BUTTON, duration=1))
                        else:
                            DisplayDgt.show(Dgt.CLOCK_END(force=True))
                        break
                    if case(MessageApi.PLAY_MODE):
                        pm = message.play_mode.value
                        DisplayDgt.show(Dgt.DISPLAY_TEXT(l=pm, m=pm[:8], s=pm[:6], beep=BeepLevel.BUTTON, duration=1))
                        break
                    if case(MessageApi.NEW_SCORE):
                        self.score = message.score
                        self.mate = message.mate
                        if message.mode == Mode.KIBITZ and self.top_result is None:
                            DisplayDgt.show(Dgt.DISPLAY_TEXT(l=None, m=str(self.score).rjust(6), s=None, beep=BeepLevel.NO, duration=1))
                        break
                    if case(MessageApi.BOOK_MOVE):
                        self.score = None
                        self.mate = None
                        DisplayDgt.show(Dgt.DISPLAY_TEXT(l="book move", m="book mov", s="book", beep=BeepLevel.NO, duration=1))
                        break
                    if case(MessageApi.NEW_PV):
                        self.hint_move = message.pv[0]
                        self.hint_fen = message.fen
                        if message.mode == Mode.ANALYSIS and self.top_result is None:
                            DisplayDgt.show(Dgt.DISPLAY_MOVE(move=self.hint_move, fen=self.hint_fen, beep=BeepLevel.NO, duration=0))
                        break
                    if case(MessageApi.SYSTEM_INFO):
                        self.ip = ' '.join(message.info["ip"].split('.')[2:])
                        break
                    if case(MessageApi.STARTUP_INFO):
                        self.book_index = message.info["book_index"]
                        break
                    if case(MessageApi.SEARCH_STARTED):
                        logging.debug('Search started')
                        break
                    if case(MessageApi.SEARCH_STOPPED):
                        logging.debug('Search stopped')
                        break
                    if case(MessageApi.RUN_CLOCK):
                        # @todo Make this code independent from DGT Hex codes => more abstract
                        tc = message.time_control
                        time_left = int(tc.clock_time[chess.WHITE])
                        if time_left < 0:
                            time_left = 0
                        time_right = int(tc.clock_time[chess.BLACK])
                        if time_right < 0:
                            time_right = 0
                        side = 0x01 if (message.turn == chess.WHITE) != self.flip_board else 0x02
                        if tc.mode == TimeMode.FIXED:
                            time_left = time_right = tc.seconds_per_move
                        if self.flip_board:
                            time_left, time_right = time_right, time_left
                        DisplayDgt.show(Dgt.CLOCK_START(time_left=time_left, time_right=time_right, side=side))
                        break
                    if case(MessageApi.STOP_CLOCK):
                        DisplayDgt.show(Dgt.CLOCK_STOP())
                        break
<<<<<<< HEAD
                    if case(MessageApi.END_CLOCK):
                        DisplayDgt.show(Dgt.CLOCK_END())
=======
                    if case(MessageApi.END_CLOCK):  # @todo seems not used!
                        DisplayDgt.show(Dgt.CLOCK_END(message.force))
>>>>>>> bfa2caf5
                        break
                    if case(MessageApi.DGT_BUTTON):
                        button = int(message.button)
                        if not self.engine_restart:
                            if button == 0:
                                self.process_button0()
                            elif button == 1:
                                self.process_button1()
                            elif button == 2:
                                self.process_button2()
                            elif button == 3:
                                self.process_button3()
                            elif button == 4:
                                self.process_button4()
                        break
                    if case(MessageApi.DGT_FEN):
                        fen = message.fen
                        if self.flip_board:  # Flip the board if needed
                            fen = fen[::-1]
                        if fen == "RNBKQBNR/PPPPPPPP/8/8/8/8/pppppppp/rnbkqbnr":  # Check if we have to flip the board
                            logging.debug('Flipping the board')
                            # Flip the board
                            self.flip_board = not self.flip_board
                            # set standard for setup orientation too
                            self.setup_reverse_index = self.flip_board
                            fen = fen[::-1]
                        logging.debug("DGT-Fen: " + fen)
                        if fen == self.dgt_fen:
                            logging.debug('Ignore same fen')
                            break
                        self.dgt_fen = fen
                        self.drawresign()
                        # Fire the appropriate event
                        if fen in level_map:
                            level = 3 * level_map.index(fen)
                            if level > 20:
                                level = 20
                            self.engine_level_result = level
                            self.engine_level_index = level
                            logging.debug("Map-Fen: New level")
                            self.fire(Event.LEVEL(level=level, level_string='lvl ' + str(level), beep=BeepLevel.MAP))
                        elif fen == "rnbqkbnr/pppppppp/8/8/8/8/PPPPPPPP/RNBQKBNR":
                            logging.debug("Map-Fen: New game")
                            self.draw_setup_pieces = False
                            self.fire(Event.NEW_GAME())
                        elif fen in book_map:
                            book_index = book_map.index(fen)
                            try:
                                b = self.all_books[book_index]
                                self.book_index = book_index
                                logging.debug("Map-Fen: Opening book [%s]", b[1])
                                self.fire(Event.SET_OPENING_BOOK(book=b, book_string=b[0], beep=BeepLevel.MAP))
                                self.reset_menu()
                            except IndexError:
                                pass
                        elif fen in mode_map:
                            logging.debug("Map-Fen: Interaction mode [%s]", mode_map[fen])
                            self.fire(Event.SET_INTERACTION_MODE(mode=mode_map[fen], mode_string=mode_map[fen].value, beep=BeepLevel.MAP))
                            self.reset_menu()
                        elif fen in self.time_control_fixed_map:
                            logging.debug("Map-Fen: Time control fixed")
                            self.time_mode_index = TimeMode.FIXED
                            self.time_control_fixed_index = list(self.time_control_fixed_map.keys()).index(fen)
                            self.fire(Event.SET_TIME_CONTROL(time_control=self.time_control_fixed_map[fen],
                                                             time_string=self.time_control_fixed_list[self.time_control_fixed_index],
                                                             beep=BeepLevel.MAP))
                            self.reset_menu()
                        elif fen in self.time_control_blitz_map:
                            logging.debug("Map-Fen: Time control blitz")
                            self.time_mode_index = TimeMode.BLITZ
                            self.time_control_blitz_index = list(self.time_control_blitz_map.keys()).index(fen)
                            self.fire(Event.SET_TIME_CONTROL(time_control=self.time_control_blitz_map[fen],
                                                             time_string=self.time_control_blitz_list[self.time_control_blitz_index],
                                                             beep=BeepLevel.MAP))
                            self.reset_menu()
                        elif fen in self.time_control_fisch_map:
                            logging.debug("Map-Fen: Time control fischer")
                            self.time_mode_index = TimeMode.FISCHER
                            self.time_control_fisch_index = list(self.time_control_fisch_map.keys()).index(fen)
                            self.fire(Event.SET_TIME_CONTROL(time_control=self.time_control_fisch_map[fen],
                                                             time_string=self.time_control_fisch_list[self.time_control_fisch_index],
                                                             beep=BeepLevel.MAP))
                            self.reset_menu()
                        elif fen in shutdown_map:
                            logging.debug("Map-Fen: shutdown")
                            self.power_off()
                        elif self.drawresign_fen in drawresign_map:
                            logging.debug("Map-Fen: drawresign")
                            self.fire(Event.DRAWRESIGN(result=drawresign_map[self.drawresign_fen]))
                        else:
                            if self.draw_setup_pieces:
                                DisplayDgt.show(Dgt.DISPLAY_TEXT(l="set pieces", m="set pcs", s="setup", beep=BeepLevel.NO, duration=0))
                                self.draw_setup_pieces = False
                            self.fire(Event.FEN(fen=fen))
                        break
                    if case(MessageApi.DGT_CLOCK_VERSION):
                        DisplayDgt.show(Dgt.CLOCK_VERSION(main_version=message.main_version,
                                                          sub_version=message.sub_version, attached=message.attached))
                        break
                    if case(MessageApi.DGT_CLOCK_TIME):
                        DisplayDgt.show(Dgt.CLOCK_TIME(time_left=message.time_left, time_right=message.time_right))
                        break
                    if case(MessageApi.JACK_CONNECTED_ERROR):  # this will only work in case of 2 clocks connected!
                        DisplayDgt.show(Dgt.DISPLAY_TEXT(l="error jack", m="err jack", s="jack", beep=BeepLevel.YES, duration=0))
                        break
                    if case(MessageApi.NO_EBOARD_ERROR):
                        DisplayDgt.show(Dgt.DISPLAY_TEXT(l=message.l, m=message.m, s=message.s, beep=BeepLevel.NO, duration=0))
                        break
                    if case(MessageApi.EBOARD_VERSION):
                        DisplayDgt.show(Dgt.DISPLAY_TEXT(l=message.l, m=message.m, s=message.s, beep=BeepLevel.NO, duration=0.5))
                        break
                    if case():  # Default
                        # print(message)
                        pass
            except queue.Empty:
                pass<|MERGE_RESOLUTION|>--- conflicted
+++ resolved
@@ -827,13 +827,8 @@
                     if case(MessageApi.STOP_CLOCK):
                         DisplayDgt.show(Dgt.CLOCK_STOP())
                         break
-<<<<<<< HEAD
-                    if case(MessageApi.END_CLOCK):
-                        DisplayDgt.show(Dgt.CLOCK_END())
-=======
                     if case(MessageApi.END_CLOCK):  # @todo seems not used!
                         DisplayDgt.show(Dgt.CLOCK_END(message.force))
->>>>>>> bfa2caf5
                         break
                     if case(MessageApi.DGT_BUTTON):
                         button = int(message.button)
