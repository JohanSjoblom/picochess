--- conflicted
+++ resolved
@@ -185,7 +185,6 @@
             pass
         return score
 
-<<<<<<< HEAD
     def inside_time_menu(self):
         return self.top_result == Menu.TIME_MENU
 
@@ -243,7 +242,7 @@
     def inside_top_menu(self):
         return self.top_result == Menu.TOP_MENU
 
-    def _process_button0(self):
+    def _process_button0(self, dev):
         def enter_top_menu():
             self.top_result = Menu.TOP_MENU
             return self.dgttranslate.text(self.top_index.value)
@@ -259,9 +258,6 @@
             self.engine_result = None
             return text
 
-=======
-    def _process_button0(self, dev):
->>>>>>> b1a2d2d8
         def top0():
             self._reset_menu_results()
             self._exit_display()
@@ -1339,16 +1335,10 @@
             if case(MessageApi.DGT_CLOCK_VERSION):
                 if message.dev == 'ser':  # send the "board connected message" to serial clock
                     DisplayDgt.show(message.text)
-<<<<<<< HEAD
                 time_left, time_right = self.time_control.current_clock_time(flip_board=self.flip_board)
-                DisplayDgt.show(Dgt.CLOCK_START(time_left=time_left, time_right=time_right, side=ClockSide.NONE, wait=True))
-                DisplayDgt.show(Dgt.CLOCK_VERSION(main=message.main, sub=message.sub, attached=message.attached))
-=======
-                time_left, time_right = self.tc.current_clock_time(flip_board=self.flip_board)
                 DisplayDgt.show(Dgt.CLOCK_START(time_left=time_left, time_right=time_right, side=ClockSide.NONE,
                                                 wait=True, devs={message.dev}))
                 DisplayDgt.show(Dgt.CLOCK_VERSION(main=message.main, sub=message.sub, dev=message.dev))
->>>>>>> b1a2d2d8
                 break
             if case(MessageApi.DGT_CLOCK_TIME):
                 DisplayDgt.show(Dgt.CLOCK_TIME(time_left=message.time_left, time_right=message.time_right, dev=message.dev))
