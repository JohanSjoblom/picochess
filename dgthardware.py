# Copyright (C) 2013-2014 Jean-Francois Romang (jromang@posteo.de)
#                         Shivkumar Shivaji ()
#
# This program is free software: you can redistribute it and/or modify
# it under the terms of the GNU General Public License as published by
# the Free Software Foundation, either version 3 of the License, or
# (at your option) any later version.
#
# This program is distributed in the hope that it will be useful,
# but WITHOUT ANY WARRANTY; without even the implied warranty of
# MERCHANTABILITY or FITNESS FOR A PARTICULAR PURPOSE. See the
# GNU General Public License for more details.
#
# You should have received a copy of the GNU General Public License
# along with this program. If not, see <http://www.gnu.org/licenses/>.

import logging
import chess
from dgtinterface import *
import serial as pyserial
from utilities import *
from struct import unpack

char_to_DGTXL = {
    '0': 0x01 | 0x02 | 0x20 | 0x08 | 0x04 | 0x10, '1': 0x02 | 0x04, '2': 0x01 | 0x40 | 0x08 | 0x02 | 0x10,
    '3': 0x01 | 0x40 | 0x08 | 0x02 | 0x04, '4': 0x20 | 0x04 | 0x40 | 0x02, '5': 0x01 | 0x40 | 0x08 | 0x20 | 0x04,
    '6': 0x01 | 0x40 | 0x08 | 0x20 | 0x04 | 0x10, '7': 0x02 | 0x04 | 0x01,
    '8': 0x01 | 0x02 | 0x20 | 0x40 | 0x04 | 0x10 | 0x08, '9': 0x01 | 0x40 | 0x08 | 0x02 | 0x04 | 0x20,
    'a': 0x01 | 0x02 | 0x20 | 0x40 | 0x04 | 0x10, 'b': 0x20 | 0x04 | 0x40 | 0x08 | 0x10, 'c': 0x01 | 0x20 | 0x10 | 0x08,
    'd': 0x10 | 0x40 | 0x08 | 0x02 | 0x04, 'e': 0x01 | 0x40 | 0x08 | 0x20 | 0x10, 'f': 0x01 | 0x40 | 0x20 | 0x10,
    'g': 0x01 | 0x20 | 0x10 | 0x08 | 0x04, 'h': 0x20 | 0x10 | 0x04 | 0x40, 'i': 0x02 | 0x04,
    'j': 0x02 | 0x04 | 0x08 | 0x10, 'k': 0x01 | 0x20 | 0x40 | 0x04 | 0x10, 'l': 0x20 | 0x10 | 0x08,
    'm': 0x01 | 0x40 | 0x04 | 0x10, 'n': 0x40 | 0x04 | 0x10, 'o': 0x40 | 0x04 | 0x10 | 0x08,
    'p': 0x01 | 0x40 | 0x20 | 0x10 | 0x02, 'q': 0x01 | 0x40 | 0x20 | 0x04 | 0x02, 'r': 0x40 | 0x10,
    's': 0x01 | 0x40 | 0x08 | 0x20 | 0x04, 't': 0x20 | 0x10 | 0x08 | 0x40, 'u': 0x08 | 0x02 | 0x20 | 0x04 | 0x10,
    'v': 0x08 | 0x02 | 0x20, 'w': 0x40 | 0x08 | 0x20 | 0x02, 'x': 0x20 | 0x10 | 0x04 | 0x40 | 0x02,
    'y': 0x20 | 0x08 | 0x04 | 0x40 | 0x02, 'z': 0x01 | 0x40 | 0x08 | 0x02 | 0x10, ' ': 0x00, '-': 0x40
}

<<<<<<< HEAD
piece_to_char = {
    0x01: 'P', 0x02: 'R', 0x03: 'N', 0x04: 'B', 0x05: 'K', 0x06: 'Q',
    0x07: 'p', 0x08: 'r', 0x09: 'n', 0x0a: 'b', 0x0b: 'k', 0x0c: 'q', 0x00: '.'
}


=======
>>>>>>> 030bbae4
class DGTHardware(DGTInterface):
    def __init__(self, device, enable_board_leds, disable_dgt_clock_beep):
        super(DGTHardware, self).__init__(enable_board_leds, disable_dgt_clock_beep)
        self.displayed_text = None  # The current clock display or None if in ClockNRun mode or unknown text
<<<<<<< HEAD
        self.clock_lock = False
        self.serial = None
        # Open the serial port
        try:
            self.serial = pyserial.Serial(device, stopbits=pyserial.STOPBITS_ONE,
                                          parity=pyserial.PARITY_NONE,
                                          bytesize=pyserial.EIGHTBITS,
                                          timeout=2
                                          )
        except pyserial.SerialException as e:
            logging.warning(e)
            return

        incoming_thread = threading.Timer(0, self.process_incoming_forever)
        incoming_thread.start()
        outgoing_thread = threading.Timer(0, self.process_outgoing_forever)
        outgoing_thread.start()
        self.startup(device)

    def write(self, message):
        serial_queue.put(message)

    def send_command(self, message):
        mes = message[3] if message[0].value == Commands.DGT_CLOCK_MESSAGE.value else message[0]
        logging.debug('->DGT [%s], length:%i', mes, len(message))
        if mes.value == Clock.DGT_CMD_CLOCK_ASCII.value:
            logging.debug('ASCII ' + str(message[4:10]))
        array = []
        for v in message:
            if type(v) is int:
                array.append(v)
            elif isinstance(v, enum.Enum):
                array.append(v.value)
            elif type(v) is str:
                for c in v:
                    array.append(char_to_DGTXL[c])
            else:
                logging.error('Type not supported : [%s]', type(v))
        try:
            self.serial.write(bytearray(array))
        except ValueError:
            logging.error('Invalid bytes sent {0}'.format(array))
        if message[0] == Commands.DGT_CLOCK_MESSAGE:
            logging.debug('DGT clock locked')
            self.clock_lock = True

    def process_message(self, message_id, message):
        for case in switch(message_id):
            if case(Messages.DGT_MSG_VERSION):  # Get the DGT board version
                logging.debug("DGT board version %0.2f", float(str(message[0]) + '.' + str(message[1])))
                break
            # if case():
            #     logging.info("Got clock version number")
            #     break
            if case(Messages.DGT_MSG_BWTIME):
                if ((message[0] & 0x0f) == 0x0a) or ((message[3] & 0x0f) == 0x0a):  # Clock ack message
                    # Construct the ack message
                    ack0 = ((message[1]) & 0x7f) | ((message[3] << 3) & 0x80)
                    ack1 = ((message[2]) & 0x7f) | ((message[3] << 2) & 0x80)
                    ack2 = ((message[4]) & 0x7f) | ((message[0] << 3) & 0x80)
                    ack3 = ((message[5]) & 0x7f) | ((message[0] << 2) & 0x80)
                    if ack1 == 0x88:
                        # this are the other (ack2-ack3) codes
                        # 6-49 34-52 18-51 10-50 66-53 | button 0-4 (single)
                        #      38-52 22-51 14-50 70-53 | button 0 + 1-4
                        #            50-51 42-50 98-53 | button 1 + 2-4
                        #                  26-50 82-53 | button 2 + 3-4
                        #                        74-53 | button 3 + 4
                        if ack3 == 49:
                            logging.info("Button 0 pressed")
                            Display.show(Message.DGT_BUTTON, button=0)
                        if ack3 == 52:
                            logging.info("Button 1 pressed")
                            Display.show(Message.DGT_BUTTON, button=1)
                        if ack3 == 51:
                            logging.info("Button 2 pressed")
                            Display.show(Message.DGT_BUTTON, button=2)
                        if ack3 == 50:
                            logging.info("Button 3 pressed")
                            Display.show(Message.DGT_BUTTON, button=3)
                        if ack3 == 53:
                            logging.info("Button 4 pressed")
                            Display.show(Message.DGT_BUTTON, button=4)
                    if ack1 == 0x09:  # we using the beep command, to find out if a clock is there
                        main_version = ack2 >> 4
                        sub_version = ack2 & 0x0f
                        logging.debug("DGT clock version %0.2f", float(str(main_version) + '.' + str(sub_version)))
                        Display.show(Message.DGT_CLOCK_VERSION, main_version=main_version, sub_version=sub_version)
                    if ack0 != 0x10:
                        logging.warning("Clock ACK error %s", (ack0, ack1, ack2, ack3))
                        return
                    else:
                        logging.debug("Clock ACK [%s]", Clock(ack1))
                elif any(message[:6]):
                    r_hours = message[0] & 0x0f
                    r_mins = (message[1] >> 4) * 10 + (message[1] & 0x0f)
                    r_secs = (message[2] >> 4) * 10 + (message[1] & 0x0f)
                    l_hours = message[3] & 0x0f
                    l_mins = (message[4] >> 4) * 10 + (message[4] & 0x0f)
                    l_secs = (message[5] >> 4) * 10 + (message[5] & 0x0f)
                    logging.info(
                        'DGT clock time received {} : {}'.format((l_hours, l_mins, l_secs), (r_hours, r_mins, r_secs)))
                    self.displayed_text = None # reset saved text to unknown
                else:
                    logging.debug('DGT clock message ignored')

                if self.clock_lock:
                    logging.debug('DGT clock unlocked')
                    self.clock_lock = False
                else:
                    logging.debug('DGT clock already released')
                break
            if case(Messages.DGT_MSG_BOARD_DUMP):
                board = ''
                for c in message:
                    board += piece_to_char[c]
                logging.debug('\n' + '\n'.join(board[0 + i:8 + i] for i in range(0, len(board), 8)))  # Show debug board
                # Create fen from board
                fen = ''
                empty = 0
                for sq in range(0, 64):
                    if message[sq] != 0:
                        if empty > 0:
                            fen += str(empty)
                            empty = 0
                        fen += piece_to_char[message[sq]]
                    else:
                        empty += 1
                    if (sq + 1) % 8 == 0:
                        if empty > 0:
                            fen += str(empty)
                            empty = 0
                        if sq < 63:
                            fen += "/"
                        empty = 0

                # Attention: This fen is NOT flipped!!
                logging.debug("Raw-Fen: " + fen)
                Display.show(Message.DGT_FEN, fen=fen)
                break
            if case(Messages.DGT_MSG_FIELD_UPDATE):
                self.write([Commands.DGT_SEND_BRD])  # Ask for the board when a piece moved
                break
            if case():  # Default
                logging.warning("DGT message not handled : [%s]", Messages(message_id))

    def read_message(self, head=None):
        header_len = 3
        if head:
            header = head + self.serial.read(header_len-1)
        else:
            header = self.serial.read(header_len)

        pattern = '>'+'B'*header_len
        header = unpack(pattern, header)

        # header = unpack('>BBB', (self.serial.read(3)))
        message_id = header[0]
        message_length = (header[1] << 7) + header[2] - 3

        try:
            logging.debug("<-DGT [%s], length:%i", Messages(message_id), message_length)
        except ValueError:
            logging.warning("Unknown message value %i", message_id)
        if message_length:
            message = unpack('>' + str(message_length) + 'B', (self.serial.read(message_length)))
            self.process_message(message_id, message)
            return message_id

    def startup(self, device):
        # Set the board update mode
        self.write([Commands.DGT_SEND_UPDATE_NICE])
        # we sending a beep command, and see if its ack'ed
        self.write([Commands.DGT_CLOCK_MESSAGE, 0x04, Clock.DGT_CMD_CLOCK_START_MESSAGE,
                    Clock.DGT_CMD_CLOCK_BEEP, 1, Clock.DGT_CMD_CLOCK_END_MESSAGE])
        # Get clock version
        self.write([Commands.DGT_CLOCK_MESSAGE, 0x03, Clock.DGT_CMD_CLOCK_START_MESSAGE,
                    Clock.DGT_CMD_CLOCK_VERSION, Clock.DGT_CMD_CLOCK_END_MESSAGE])
        # Get board version
        self.write([Commands.DGT_SEND_VERSION])
        # Update the board
        self.write([Commands.DGT_SEND_BRD])

    def process_incoming_forever(self):
        while True:
            try:
                c = self.serial.read(1)
                if c:
                    self.read_message(head=c)
            except pyserial.SerialException as e:
                # device reports readiness to read but returned no data (device disconnected?)
                pass

    def process_outgoing_forever(self):
        while True:
            if not self.clock_lock:
                # Check if we have something to send
                try:
                    command = serial_queue.get()
                    # print ("get without waiting..")
                    self.send_command(command)
                except queue.Empty:
                    pass
=======
        self.dgtserial = DGTSerial(device)
        self.dgtserial.run()

    def write(self, message):
        self.dgtserial.write(message)
>>>>>>> 030bbae4

    def _display_on_dgt_xl(self, text, beep=False):
        if self.clock_found and not self.enable_dgt_3000:
            while len(text) < 6:
                text += ' '
            if len(text) > 6:
                logging.warning('DGT XL clock message too long [%s]', text)
            logging.debug(text)
            self.write(
                [Commands.DGT_CLOCK_MESSAGE, 0x0b, Clock.DGT_CMD_CLOCK_START_MESSAGE, Clock.DGT_CMD_CLOCK_DISPLAY,
                 text[2], text[1], text[0], text[5], text[4], text[3], 0x00, 0x03 if beep else 0x01,
                 Clock.DGT_CMD_CLOCK_END_MESSAGE])

    def _display_on_dgt_3000(self, text, beep=False):
        if self.enable_dgt_3000:
            while len(text) < 8:
                text += ' '
            if len(text) > 8:
                logging.warning('DGT 3000 clock message too long [%s]', text)
            logging.debug(text)
            text = bytes(text, 'utf-8')
            self.write([Commands.DGT_CLOCK_MESSAGE, 0x0c, Clock.DGT_CMD_CLOCK_START_MESSAGE, Clock.DGT_CMD_CLOCK_ASCII,
                        text[0], text[1], text[2], text[3], text[4], text[5], text[6], text[7], 0x03 if beep else 0x01,
                        Clock.DGT_CMD_CLOCK_END_MESSAGE])

    def display_text_on_clock(self, text, dgt_xl_text=None, beep=BeepLevel.CONFIG, force=True):
        beep = self.get_beep_level(beep)
        if self.enable_dgt_3000:
            if force or self.displayed_text != text:
                self._display_on_dgt_3000(text, beep)
        else:
            if dgt_xl_text:
                text = dgt_xl_text
            if force or self.displayed_text != text:
                self._display_on_dgt_xl(text, beep)
        self.displayed_text = text

    def display_move_on_clock(self, move, fen, beep=BeepLevel.CONFIG, force=True):
        beep = self.get_beep_level(beep)
        if self.enable_dgt_3000:
            bit_board = chess.Board(fen)
            text = bit_board.san(move)
            if force or self.displayed_text != text:
                self._display_on_dgt_3000(text, beep)
        else:
            text = ' ' + move.uci()
            if force or self.displayed_text != text:
                self._display_on_dgt_xl(text, beep)
        self.displayed_text = text

    def light_squares_revelation_board(self, squares):
        if self.enable_board_leds:
            for sq in squares:
                dgt_square = (8 - int(sq[1])) * 8 + ord(sq[0]) - ord('a')
                logging.debug("REV2 light on square %s(%i)", sq, dgt_square)
                self.write([Commands.DGT_SET_LEDS, 0x04, 0x01, dgt_square, dgt_square])

    def clear_light_revelation_board(self):
        if self.enable_board_leds:
            self.write([Commands.DGT_SET_LEDS, 0x04, 0x00, 0, 63])

    def stop_clock(self):
        self.write([Commands.DGT_CLOCK_MESSAGE, 0x0a, Clock.DGT_CMD_CLOCK_START_MESSAGE, Clock.DGT_CMD_CLOCK_SETNRUN,
                    0, 0, 0, 0, 0, 0,
                    0x04 | 0x01, Clock.DGT_CMD_CLOCK_END_MESSAGE])

    def start_clock(self, time_left, time_right, side):
        l_hms = hours_minutes_seconds(time_left)
        r_hms = hours_minutes_seconds(time_right)
        self.write([Commands.DGT_CLOCK_MESSAGE, 0x0a, Clock.DGT_CMD_CLOCK_START_MESSAGE, Clock.DGT_CMD_CLOCK_SETNRUN,
                    l_hms[0], l_hms[1], l_hms[2], r_hms[0], r_hms[1], r_hms[2],
                    side, Clock.DGT_CMD_CLOCK_END_MESSAGE])
        self.write([Commands.DGT_CLOCK_MESSAGE, 0x03, Clock.DGT_CMD_CLOCK_START_MESSAGE, Clock.DGT_CMD_CLOCK_END,
                    Clock.DGT_CMD_CLOCK_END_MESSAGE])<|MERGE_RESOLUTION|>--- conflicted
+++ resolved
@@ -17,250 +17,19 @@
 import logging
 import chess
 from dgtinterface import *
-import serial as pyserial
+from dgtserial import *
 from utilities import *
-from struct import unpack
-
-char_to_DGTXL = {
-    '0': 0x01 | 0x02 | 0x20 | 0x08 | 0x04 | 0x10, '1': 0x02 | 0x04, '2': 0x01 | 0x40 | 0x08 | 0x02 | 0x10,
-    '3': 0x01 | 0x40 | 0x08 | 0x02 | 0x04, '4': 0x20 | 0x04 | 0x40 | 0x02, '5': 0x01 | 0x40 | 0x08 | 0x20 | 0x04,
-    '6': 0x01 | 0x40 | 0x08 | 0x20 | 0x04 | 0x10, '7': 0x02 | 0x04 | 0x01,
-    '8': 0x01 | 0x02 | 0x20 | 0x40 | 0x04 | 0x10 | 0x08, '9': 0x01 | 0x40 | 0x08 | 0x02 | 0x04 | 0x20,
-    'a': 0x01 | 0x02 | 0x20 | 0x40 | 0x04 | 0x10, 'b': 0x20 | 0x04 | 0x40 | 0x08 | 0x10, 'c': 0x01 | 0x20 | 0x10 | 0x08,
-    'd': 0x10 | 0x40 | 0x08 | 0x02 | 0x04, 'e': 0x01 | 0x40 | 0x08 | 0x20 | 0x10, 'f': 0x01 | 0x40 | 0x20 | 0x10,
-    'g': 0x01 | 0x20 | 0x10 | 0x08 | 0x04, 'h': 0x20 | 0x10 | 0x04 | 0x40, 'i': 0x02 | 0x04,
-    'j': 0x02 | 0x04 | 0x08 | 0x10, 'k': 0x01 | 0x20 | 0x40 | 0x04 | 0x10, 'l': 0x20 | 0x10 | 0x08,
-    'm': 0x01 | 0x40 | 0x04 | 0x10, 'n': 0x40 | 0x04 | 0x10, 'o': 0x40 | 0x04 | 0x10 | 0x08,
-    'p': 0x01 | 0x40 | 0x20 | 0x10 | 0x02, 'q': 0x01 | 0x40 | 0x20 | 0x04 | 0x02, 'r': 0x40 | 0x10,
-    's': 0x01 | 0x40 | 0x08 | 0x20 | 0x04, 't': 0x20 | 0x10 | 0x08 | 0x40, 'u': 0x08 | 0x02 | 0x20 | 0x04 | 0x10,
-    'v': 0x08 | 0x02 | 0x20, 'w': 0x40 | 0x08 | 0x20 | 0x02, 'x': 0x20 | 0x10 | 0x04 | 0x40 | 0x02,
-    'y': 0x20 | 0x08 | 0x04 | 0x40 | 0x02, 'z': 0x01 | 0x40 | 0x08 | 0x02 | 0x10, ' ': 0x00, '-': 0x40
-}
-
-<<<<<<< HEAD
-piece_to_char = {
-    0x01: 'P', 0x02: 'R', 0x03: 'N', 0x04: 'B', 0x05: 'K', 0x06: 'Q',
-    0x07: 'p', 0x08: 'r', 0x09: 'n', 0x0a: 'b', 0x0b: 'k', 0x0c: 'q', 0x00: '.'
-}
 
 
-=======
->>>>>>> 030bbae4
 class DGTHardware(DGTInterface):
     def __init__(self, device, enable_board_leds, disable_dgt_clock_beep):
         super(DGTHardware, self).__init__(enable_board_leds, disable_dgt_clock_beep)
         self.displayed_text = None  # The current clock display or None if in ClockNRun mode or unknown text
-<<<<<<< HEAD
-        self.clock_lock = False
-        self.serial = None
-        # Open the serial port
-        try:
-            self.serial = pyserial.Serial(device, stopbits=pyserial.STOPBITS_ONE,
-                                          parity=pyserial.PARITY_NONE,
-                                          bytesize=pyserial.EIGHTBITS,
-                                          timeout=2
-                                          )
-        except pyserial.SerialException as e:
-            logging.warning(e)
-            return
-
-        incoming_thread = threading.Timer(0, self.process_incoming_forever)
-        incoming_thread.start()
-        outgoing_thread = threading.Timer(0, self.process_outgoing_forever)
-        outgoing_thread.start()
-        self.startup(device)
-
-    def write(self, message):
-        serial_queue.put(message)
-
-    def send_command(self, message):
-        mes = message[3] if message[0].value == Commands.DGT_CLOCK_MESSAGE.value else message[0]
-        logging.debug('->DGT [%s], length:%i', mes, len(message))
-        if mes.value == Clock.DGT_CMD_CLOCK_ASCII.value:
-            logging.debug('ASCII ' + str(message[4:10]))
-        array = []
-        for v in message:
-            if type(v) is int:
-                array.append(v)
-            elif isinstance(v, enum.Enum):
-                array.append(v.value)
-            elif type(v) is str:
-                for c in v:
-                    array.append(char_to_DGTXL[c])
-            else:
-                logging.error('Type not supported : [%s]', type(v))
-        try:
-            self.serial.write(bytearray(array))
-        except ValueError:
-            logging.error('Invalid bytes sent {0}'.format(array))
-        if message[0] == Commands.DGT_CLOCK_MESSAGE:
-            logging.debug('DGT clock locked')
-            self.clock_lock = True
-
-    def process_message(self, message_id, message):
-        for case in switch(message_id):
-            if case(Messages.DGT_MSG_VERSION):  # Get the DGT board version
-                logging.debug("DGT board version %0.2f", float(str(message[0]) + '.' + str(message[1])))
-                break
-            # if case():
-            #     logging.info("Got clock version number")
-            #     break
-            if case(Messages.DGT_MSG_BWTIME):
-                if ((message[0] & 0x0f) == 0x0a) or ((message[3] & 0x0f) == 0x0a):  # Clock ack message
-                    # Construct the ack message
-                    ack0 = ((message[1]) & 0x7f) | ((message[3] << 3) & 0x80)
-                    ack1 = ((message[2]) & 0x7f) | ((message[3] << 2) & 0x80)
-                    ack2 = ((message[4]) & 0x7f) | ((message[0] << 3) & 0x80)
-                    ack3 = ((message[5]) & 0x7f) | ((message[0] << 2) & 0x80)
-                    if ack1 == 0x88:
-                        # this are the other (ack2-ack3) codes
-                        # 6-49 34-52 18-51 10-50 66-53 | button 0-4 (single)
-                        #      38-52 22-51 14-50 70-53 | button 0 + 1-4
-                        #            50-51 42-50 98-53 | button 1 + 2-4
-                        #                  26-50 82-53 | button 2 + 3-4
-                        #                        74-53 | button 3 + 4
-                        if ack3 == 49:
-                            logging.info("Button 0 pressed")
-                            Display.show(Message.DGT_BUTTON, button=0)
-                        if ack3 == 52:
-                            logging.info("Button 1 pressed")
-                            Display.show(Message.DGT_BUTTON, button=1)
-                        if ack3 == 51:
-                            logging.info("Button 2 pressed")
-                            Display.show(Message.DGT_BUTTON, button=2)
-                        if ack3 == 50:
-                            logging.info("Button 3 pressed")
-                            Display.show(Message.DGT_BUTTON, button=3)
-                        if ack3 == 53:
-                            logging.info("Button 4 pressed")
-                            Display.show(Message.DGT_BUTTON, button=4)
-                    if ack1 == 0x09:  # we using the beep command, to find out if a clock is there
-                        main_version = ack2 >> 4
-                        sub_version = ack2 & 0x0f
-                        logging.debug("DGT clock version %0.2f", float(str(main_version) + '.' + str(sub_version)))
-                        Display.show(Message.DGT_CLOCK_VERSION, main_version=main_version, sub_version=sub_version)
-                    if ack0 != 0x10:
-                        logging.warning("Clock ACK error %s", (ack0, ack1, ack2, ack3))
-                        return
-                    else:
-                        logging.debug("Clock ACK [%s]", Clock(ack1))
-                elif any(message[:6]):
-                    r_hours = message[0] & 0x0f
-                    r_mins = (message[1] >> 4) * 10 + (message[1] & 0x0f)
-                    r_secs = (message[2] >> 4) * 10 + (message[1] & 0x0f)
-                    l_hours = message[3] & 0x0f
-                    l_mins = (message[4] >> 4) * 10 + (message[4] & 0x0f)
-                    l_secs = (message[5] >> 4) * 10 + (message[5] & 0x0f)
-                    logging.info(
-                        'DGT clock time received {} : {}'.format((l_hours, l_mins, l_secs), (r_hours, r_mins, r_secs)))
-                    self.displayed_text = None # reset saved text to unknown
-                else:
-                    logging.debug('DGT clock message ignored')
-
-                if self.clock_lock:
-                    logging.debug('DGT clock unlocked')
-                    self.clock_lock = False
-                else:
-                    logging.debug('DGT clock already released')
-                break
-            if case(Messages.DGT_MSG_BOARD_DUMP):
-                board = ''
-                for c in message:
-                    board += piece_to_char[c]
-                logging.debug('\n' + '\n'.join(board[0 + i:8 + i] for i in range(0, len(board), 8)))  # Show debug board
-                # Create fen from board
-                fen = ''
-                empty = 0
-                for sq in range(0, 64):
-                    if message[sq] != 0:
-                        if empty > 0:
-                            fen += str(empty)
-                            empty = 0
-                        fen += piece_to_char[message[sq]]
-                    else:
-                        empty += 1
-                    if (sq + 1) % 8 == 0:
-                        if empty > 0:
-                            fen += str(empty)
-                            empty = 0
-                        if sq < 63:
-                            fen += "/"
-                        empty = 0
-
-                # Attention: This fen is NOT flipped!!
-                logging.debug("Raw-Fen: " + fen)
-                Display.show(Message.DGT_FEN, fen=fen)
-                break
-            if case(Messages.DGT_MSG_FIELD_UPDATE):
-                self.write([Commands.DGT_SEND_BRD])  # Ask for the board when a piece moved
-                break
-            if case():  # Default
-                logging.warning("DGT message not handled : [%s]", Messages(message_id))
-
-    def read_message(self, head=None):
-        header_len = 3
-        if head:
-            header = head + self.serial.read(header_len-1)
-        else:
-            header = self.serial.read(header_len)
-
-        pattern = '>'+'B'*header_len
-        header = unpack(pattern, header)
-
-        # header = unpack('>BBB', (self.serial.read(3)))
-        message_id = header[0]
-        message_length = (header[1] << 7) + header[2] - 3
-
-        try:
-            logging.debug("<-DGT [%s], length:%i", Messages(message_id), message_length)
-        except ValueError:
-            logging.warning("Unknown message value %i", message_id)
-        if message_length:
-            message = unpack('>' + str(message_length) + 'B', (self.serial.read(message_length)))
-            self.process_message(message_id, message)
-            return message_id
-
-    def startup(self, device):
-        # Set the board update mode
-        self.write([Commands.DGT_SEND_UPDATE_NICE])
-        # we sending a beep command, and see if its ack'ed
-        self.write([Commands.DGT_CLOCK_MESSAGE, 0x04, Clock.DGT_CMD_CLOCK_START_MESSAGE,
-                    Clock.DGT_CMD_CLOCK_BEEP, 1, Clock.DGT_CMD_CLOCK_END_MESSAGE])
-        # Get clock version
-        self.write([Commands.DGT_CLOCK_MESSAGE, 0x03, Clock.DGT_CMD_CLOCK_START_MESSAGE,
-                    Clock.DGT_CMD_CLOCK_VERSION, Clock.DGT_CMD_CLOCK_END_MESSAGE])
-        # Get board version
-        self.write([Commands.DGT_SEND_VERSION])
-        # Update the board
-        self.write([Commands.DGT_SEND_BRD])
-
-    def process_incoming_forever(self):
-        while True:
-            try:
-                c = self.serial.read(1)
-                if c:
-                    self.read_message(head=c)
-            except pyserial.SerialException as e:
-                # device reports readiness to read but returned no data (device disconnected?)
-                pass
-
-    def process_outgoing_forever(self):
-        while True:
-            if not self.clock_lock:
-                # Check if we have something to send
-                try:
-                    command = serial_queue.get()
-                    # print ("get without waiting..")
-                    self.send_command(command)
-                except queue.Empty:
-                    pass
-=======
         self.dgtserial = DGTSerial(device)
         self.dgtserial.run()
 
     def write(self, message):
         self.dgtserial.write(message)
->>>>>>> 030bbae4
 
     def _display_on_dgt_xl(self, text, beep=False):
         if self.clock_found and not self.enable_dgt_3000:
