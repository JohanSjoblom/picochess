# Copyright (C) 2013-2014 Jean-Francois Romang (jromang@posteo.de)
#                         Shivkumar Shivaji ()
#
# This program is free software: you can redistribute it and/or modify
# it under the terms of the GNU General Public License as published by
# the Free Software Foundation, either version 3 of the License, or
# (at your option) any later version.
#
# This program is distributed in the hope that it will be useful,
# but WITHOUT ANY WARRANTY; without even the implied warranty of
# MERCHANTABILITY or FITNESS FOR A PARTICULAR PURPOSE. See the
# GNU General Public License for more details.
#
# You should have received a copy of the GNU General Public License
# along with this program. If not, see <http://www.gnu.org/licenses/>.

import threading
import base64
import chess
import chess.pgn
import datetime
import logging
import requests
from utilities import *
import sys
import os
import re
from email.mime.text import MIMEText


class PgnDisplay(Display, threading.Thread):
    def __init__(self, pgn_file_name, email=None, fromINIMailGun_Key=None,
                    fromIniSmtp_Server=None, fromINISmtp_User=None,
                    fromINISmtp_Pass=None, fromINISmtp_Enc=False):
        super(PgnDisplay, self).__init__()
        self.file_name = pgn_file_name
        self.engine_name = ''
        self.user_name = ''
        self.level = None
        if email: # check if email address is provided by picochess.ini
            self.email = email
        else: # if no email address is set then set self.email to false so skip later sending the game as via mail
            self.email = False
        # store information for SMTP based mail delivery
        self.smtp_server = fromIniSmtp_Server
        self.smtp_encryption = fromINISmtp_Enc
        self.smtp_user = fromINISmtp_User
        self.smtp_pass = fromINISmtp_Pass
        # store information for mailgun mail delivery
        if email and fromINIMailGun_Key:
            self.mailgun_key = base64.b64decode(str.encode(fromINIMailGun_Key)).decode("utf-8")
        else:
            self.mailgun_key = False

    def run(self):
        while True:
            # Check if we have something to display
            try:
                message = self.message_queue.get()
                if message == Message.SYSTEM_INFO:
                    self.engine_name = message.info['engine_name']
                    self.user_name = message.info['user_name']
                if message == Message.LEVEL:
                    self.level = message.level
                if message == Message.GAME_ENDS and message.moves:
                    logging.debug('Saving game to [' + self.file_name + ']')
                    game = chess.pgn.Game()
                    if message.custom_fen:
                        b = chess.Board(message.custom_fen)
                        game.setup(b)
                    node = game
                    for move in message.moves:
                        node = node.add_main_variation(move)
                    # Headers
                    game.headers["Event"] = "PicoChess game"
                    game.headers["Site"] = get_location()
                    game.headers["Date"] = datetime.date.today().strftime('%Y.%m.%d')
                    game.headers["Round"] = "?"
                    if message.result == GameResult.ABORT:
                        game.headers["Result"] = "*"
<<<<<<< HEAD
                    elif message.result in (GameResult.DRAW, GameResult.STALEMATE, GameResult.SEVENTYFIVE_MOVES, 
=======
                    elif message.result in (GameResult.DRAW, GameResult.STALEMATE, GameResult.SEVENTYFIVE_MOVES,
>>>>>>> 030bbae4
                        GameResult.FIVEFOLD_REPETITION, GameResult.INSUFFICIENT_MATERIAL):
                        game.headers["Result"] = "1/2-1/2"
                    elif message.result in (GameResult.RESIGN_WHITE, GameResult.RESIGN_BLACK):
                        game.headers["Result"] = "1-0" if message.result == GameResult.RESIGN_WHITE else "0-1"
                    elif message.result in (GameResult.MATE, GameResult.TIME_CONTROL):
                        game.headers["Result"] = "0-1" if message.color == chess.WHITE else "1-0"

                    if self.level is None:
                        engine_level = ""
                    else:
                        engine_level = " (Level {0})".format(self.level)

                    if message.play_mode == PlayMode.PLAY_WHITE:
                        game.headers["White"] = self.user_name
                        game.headers["Black"] = self.engine_name + engine_level
                        game.headers["WhiteElo"] = "-"
                        game.headers["BlackElo"] = "2900"
                    if message.play_mode == PlayMode.PLAY_BLACK:
                        game.headers["White"] = self.engine_name + engine_level
                        game.headers["Black"] = self.user_name
                        game.headers["WhiteElo"] = "2900"
                        game.headers["BlackElo"] = "-"

                    # Save to file
                    file = open(self.file_name, "a")
                    exporter = chess.pgn.FileExporter(file)
                    game.export(exporter)
                    file.close()
                    # section send email
                    if self.email: # check if email adress to send the game to is provided
                        if self.smtp_server: # check if smtp server adress provided
                            # if self.smtp_server is not provided than don't try to send email via smtp service
                            logging.debug("SMTP Mail delivery: Started")
                            # change to smtp based mail delivery
                            # depending on encrypted mail delivery, we need to import the right lib
                            if self.smtp_encryption:
                                # lib with ssl encryption
                                logging.debug("SMTP Mail delivery: Import SSL SMTP Lib")
                                from smtplib import SMTP_SSL as SMTP
                            else:
                                # lib without encryption (SMTP-port 21)
                                logging.debug("SMTP Mail delivery: Import standard SMTP Lib (no SSL encryption)")
                                from smtplib import SMTP
                            try:
                                msg = MIMEText(str(game), 'plain')  # pack the game to Email body
                                msg['Subject']= "Game PGN"          # put subject to mail
                                msg['From'] = "Your PicoChess computer <no-reply@picochess.org>"
                                logging.debug("SMTP Mail delivery: trying to connect to " + self.smtp_server)
                                conn = SMTP(self.smtp_server)       # contact smtp server
                                conn.set_debuglevel(False)          # no debug info from smtp lib
                                logging.debug("SMTP Mail delivery: trying to log to SMTP Server")
                                logging.debug("SMTP Mail delivery: Username=" + self.smtp_user + ", Pass=" + self.smtp_pass)
                                conn.login(self.smtp_user, self.smtp_pass) # login at smtp server
                                try:
                                    logging.debug("SMTP Mail delivery: trying to send email")
                                    conn.sendmail('no-reply@picochess.org', self.email, msg.as_string())
                                    logging.debug("SMTP Mail delivery: successfuly delivered message to SMTP server")
                                except Exception as exec:
                                    logging.error("SMTP Mail delivery: Failed")
                                    logging.error("SMTP Mail delivery: " + str(exec))
                                finally:
                                    conn.close()
                                    logging.debug("SMTP Mail delivery: Ended")
                            except Exception as exec:
                                logging.error("SMTP Mail delivery: Failed")
                                logging.error("SMTP Mail delivery: " + str(exec))
                        # smtp based system end
                        if self.mailgun_key: # check if we have the mailgun-key available to send the game successful
                            out = requests.post("https://api.mailgun.net/v2/picochess.org/messages",
                                            auth=("api", self.mailgun_key),
                                            data={"from": "Your PicoChess computer <no-reply@picochess.org>",
                                            "to": self.email,
                                            "subject": "Game PGN",
                                            "text": str(game)})
                            logging.debug(out)
            except queue.Empty:
                pass<|MERGE_RESOLUTION|>--- conflicted
+++ resolved
@@ -78,11 +78,7 @@
                     game.headers["Round"] = "?"
                     if message.result == GameResult.ABORT:
                         game.headers["Result"] = "*"
-<<<<<<< HEAD
-                    elif message.result in (GameResult.DRAW, GameResult.STALEMATE, GameResult.SEVENTYFIVE_MOVES, 
-=======
                     elif message.result in (GameResult.DRAW, GameResult.STALEMATE, GameResult.SEVENTYFIVE_MOVES,
->>>>>>> 030bbae4
                         GameResult.FIVEFOLD_REPETITION, GameResult.INSUFFICIENT_MATERIAL):
                         game.headers["Result"] = "1/2-1/2"
                     elif message.result in (GameResult.RESIGN_WHITE, GameResult.RESIGN_BLACK):
