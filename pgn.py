# Copyright (C) 2013-2014 Jean-Francois Romang (jromang@posteo.de)
#                         Shivkumar Shivaji ()
#
# This program is free software: you can redistribute it and/or modify
# it under the terms of the GNU General Public License as published by
# the Free Software Foundation, either version 3 of the License, or
# (at your option) any later version.
#
# This program is distributed in the hope that it will be useful,
# but WITHOUT ANY WARRANTY; without even the implied warranty of
# MERCHANTABILITY or FITNESS FOR A PARTICULAR PURPOSE. See the
# GNU General Public License for more details.
#
# You should have received a copy of the GNU General Public License
# along with this program. If not, see <http://www.gnu.org/licenses/>.

import threading
import base64
import chess
import chess.pgn
import datetime
import logging
import requests
from utilities import *
import sys
import os
import re
from email.mime.text import MIMEText


class PgnDisplay(Display, threading.Thread):
<<<<<<< HEAD
    def __init__(self, pgn_file_name, net, email=None, fromINIMailGun_Key=None,
                    fromIniSmtp_Server=None, fromINISmtp_User=None,
                    fromINISmtp_Pass=None, fromINISmtp_Enc=False):
=======
    def __init__(self, pgn_file_name, email=None, fromINIMailGun_Key=None,
                 fromIniSmtp_Server=None, fromINISmtp_User=None,
                 fromINISmtp_Pass=None, fromINISmtp_Enc=False):
>>>>>>> 55fc49c6
        super(PgnDisplay, self).__init__()
        self.file_name = pgn_file_name
        self.engine_name = ''
        self.user_name = ''
        self.network_enabled = (net == 'True')
        self.level = None
        if email:  # check if email address is provided by picochess.ini
            self.email = email
        else:  # if no email address is set then set self.email to false so skip later sending the game as via mail
            self.email = False
        # store information for SMTP based mail delivery
        self.smtp_server = fromIniSmtp_Server
        self.smtp_encryption = fromINISmtp_Enc
        self.smtp_user = fromINISmtp_User
        self.smtp_pass = fromINISmtp_Pass
        # store information for mailgun mail delivery
        if email and fromINIMailGun_Key:
            self.mailgun_key = base64.b64decode(str.encode(fromINIMailGun_Key)).decode("utf-8")
        else:
            self.mailgun_key = False

    def run(self):
        while True:
            # Check if we have something to display
            try:
                message = self.message_queue.get()
                if message == Message.SYSTEM_INFO:
                    self.engine_name = message.info['engine_name']
                    self.user_name = message.info['user_name']
                if message == Message.LEVEL:
                    self.level = message.level
                if message == Message.ENGINE_READY:
                    if message.eng[0] != message.eng[1]:   # Ignore startup
                        self.engine_name = message.ename
                    elif self.network_enabled:          # Just do this once at startup not after every game! Do while user messing around
                        self.location = get_location()  # with first game / setting options etc
                    else:
                        self.location = '?'
                if message == Message.GAME_ENDS and message.moves:
                    logging.debug('Saving game to [' + self.file_name + ']')
                    game = chess.pgn.Game()
                    if message.custom_fen:
                        b = chess.Board(message.custom_fen)
                        game.setup(b)
                    node = game
                    for move in message.moves:
                        node = node.add_main_variation(move)
                    # Headers
                    game.headers["Event"] = "PicoChess game"
                    game.headers["Site"] = self.location
                    game.headers["Date"] = datetime.date.today().strftime('%Y.%m.%d')
                    game.headers["Round"] = "?"
                    if message.result == GameResult.ABORT:
                        game.headers["Result"] = "*"
                    elif message.result in (GameResult.DRAW, GameResult.STALEMATE, GameResult.SEVENTYFIVE_MOVES,
                                            GameResult.FIVEFOLD_REPETITION, GameResult.INSUFFICIENT_MATERIAL):
                        game.headers["Result"] = "1/2-1/2"
                    elif message.result in (GameResult.RESIGN_WHITE, GameResult.RESIGN_BLACK):
                        game.headers["Result"] = "1-0" if message.result == GameResult.RESIGN_WHITE else "0-1"
                    elif message.result in (GameResult.MATE, GameResult.TIME_CONTROL):
                        game.headers["Result"] = "0-1" if message.color == chess.WHITE else "1-0"

                    if self.level is None:
                        engine_level = ""
                    else:
                        engine_level = " (Level {0})".format(self.level)

                    if message.play_mode == PlayMode.PLAY_WHITE:
                        game.headers["White"] = self.user_name
                        game.headers["Black"] = self.engine_name + engine_level
                        game.headers["WhiteElo"] = "-"
                        game.headers["BlackElo"] = "2900"
                    if message.play_mode == PlayMode.PLAY_BLACK:
                        game.headers["White"] = self.engine_name + engine_level
                        game.headers["Black"] = self.user_name
                        game.headers["WhiteElo"] = "2900"
                        game.headers["BlackElo"] = "-"

                    # Save to file
                    file = open(self.file_name, "a")
                    exporter = chess.pgn.FileExporter(file)
                    game.export(exporter)
                    file.flush()
                    file.close()
                    # section send email
<<<<<<< HEAD
                    if self.email and self.network_enabled: # check if email adress to send the game to is provided
                        if self.smtp_server: # check if smtp server adress provided
=======
                    if self.email:  # check if email adress to send the game to is provided
                        if self.smtp_server:  # check if smtp server adress provided
>>>>>>> 55fc49c6
                            # if self.smtp_server is not provided than don't try to send email via smtp service
                            logging.debug("SMTP Mail delivery: Started")
                            # change to smtp based mail delivery
                            # depending on encrypted mail delivery, we need to import the right lib
                            if self.smtp_encryption:
                                # lib with ssl encryption
                                logging.debug("SMTP Mail delivery: Import SSL SMTP Lib")
                                from smtplib import SMTP_SSL as SMTP
                            else:
                                # lib without encryption (SMTP-port 21)
                                logging.debug("SMTP Mail delivery: Import standard SMTP Lib (no SSL encryption)")
                                from smtplib import SMTP
                            try:
                                msg = MIMEText(str(game), 'plain')  # pack the game to Email body
                                msg['Subject'] = "Game PGN"  # put subject to mail
                                msg['From'] = "Your PicoChess computer <no-reply@picochess.org>"
                                logging.debug("SMTP Mail delivery: trying to connect to " + self.smtp_server)
                                conn = SMTP(self.smtp_server)  # contact smtp server
                                conn.set_debuglevel(False)  # no debug info from smtp lib
                                logging.debug("SMTP Mail delivery: trying to log to SMTP Server")
                                logging.debug(
                                    "SMTP Mail delivery: Username=" + self.smtp_user + ", Pass=" + self.smtp_pass)
                                conn.login(self.smtp_user, self.smtp_pass)  # login at smtp server
                                try:
                                    logging.debug("SMTP Mail delivery: trying to send email")
                                    conn.sendmail('no-reply@picochess.org', self.email, msg.as_string())
                                    logging.debug("SMTP Mail delivery: successfuly delivered message to SMTP server")
                                except Exception as exec:
                                    logging.error("SMTP Mail delivery: Failed")
                                    logging.error("SMTP Mail delivery: " + str(exec))
                                finally:
                                    conn.close()
                                    logging.debug("SMTP Mail delivery: Ended")
                            except Exception as exec:
                                logging.error("SMTP Mail delivery: Failed")
                                logging.error("SMTP Mail delivery: " + str(exec))
                        # smtp based system end
                        if self.mailgun_key:  # check if we have the mailgun-key available to send the game successful
                            out = requests.post("https://api.mailgun.net/v2/picochess.org/messages",
                                                auth=("api", self.mailgun_key),
                                                data={"from": "Your PicoChess computer <no-reply@picochess.org>",
                                                      "to": self.email,
                                                      "subject": "Game PGN",
                                                      "text": str(game)})
                            logging.debug(out)
            except queue.Empty:
                pass<|MERGE_RESOLUTION|>--- conflicted
+++ resolved
@@ -29,15 +29,9 @@
 
 
 class PgnDisplay(Display, threading.Thread):
-<<<<<<< HEAD
     def __init__(self, pgn_file_name, net, email=None, fromINIMailGun_Key=None,
                     fromIniSmtp_Server=None, fromINISmtp_User=None,
                     fromINISmtp_Pass=None, fromINISmtp_Enc=False):
-=======
-    def __init__(self, pgn_file_name, email=None, fromINIMailGun_Key=None,
-                 fromIniSmtp_Server=None, fromINISmtp_User=None,
-                 fromINISmtp_Pass=None, fromINISmtp_Enc=False):
->>>>>>> 55fc49c6
         super(PgnDisplay, self).__init__()
         self.file_name = pgn_file_name
         self.engine_name = ''
@@ -123,13 +117,8 @@
                     file.flush()
                     file.close()
                     # section send email
-<<<<<<< HEAD
                     if self.email and self.network_enabled: # check if email adress to send the game to is provided
                         if self.smtp_server: # check if smtp server adress provided
-=======
-                    if self.email:  # check if email adress to send the game to is provided
-                        if self.smtp_server:  # check if smtp server adress provided
->>>>>>> 55fc49c6
                             # if self.smtp_server is not provided than don't try to send email via smtp service
                             logging.debug("SMTP Mail delivery: Started")
                             # change to smtp based mail delivery
