--- conflicted
+++ resolved
@@ -827,15 +827,9 @@
                             play_mode = PlayMode.USER_WHITE if game.turn == chess.WHITE else PlayMode.USER_BLACK
                         else:
                             play_mode = PlayMode.USER_WHITE if game.turn == chess.BLACK else PlayMode.USER_BLACK
-<<<<<<< HEAD
                         pm_value = play_mode.value  # type: str
                         text = dgttranslate.text(pm_value)
                         msg = Message.PLAY_MODE(play_mode=play_mode, play_mode_text=text)
-=======
-
-                        text = play_mode.value
-                        msg = Message.PLAY_MODE(play_mode=play_mode, play_mode_text=dgttranslate.text(text))
->>>>>>> c723de5b
 
                         if not user_to_move and check_game_state(game, play_mode):
                             time_control.reset_start_time()
