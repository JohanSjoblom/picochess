#!/usr/bin/env python3

# Copyright (C) 2013-2018 Jean-Francois Romang (jromang@posteo.de)
#                         Shivkumar Shivaji ()
#                         Jürgen Précour (LocutusOfPenguin@posteo.de)
#                         Wilhelm
#                         Dirk ("Molli")
#
# This program is free software: you can redistribute it and/or modify
# it under the terms of the GNU General Public License as published by
# the Free Software Foundation, either version 3 of the License, or
# (at your option) any later version.
#
# This program is distributed in the hope that it will be useful,
# but WITHOUT ANY WARRANTY; without even the implied warranty of
# MERCHANTABILITY or FITNESS FOR A PARTICULAR PURPOSE. See the
# GNU General Public License for more details.
#
# You should have received a copy of the GNU General Public License
# along with this program. If not, see <http://www.gnu.org/licenses/>.


import sys
import os
import threading
import copy
import gc
import logging
from logging.handlers import RotatingFileHandler
import time
import queue
import configargparse  # type: ignore
import paramiko
import math
from typing import Any, List, Optional, Set, Tuple

from uci.engine import UciShell, UciEngine
from uci.engine_provider import EngineProvider
from uci.rating import Rating, determine_result
import chess  # type: ignore
import chess.pgn  # type: ignore
import chess.polyglot  # type: ignore
import chess.uci  # type: ignore

from timecontrol import TimeControl
from theme import calc_theme
from utilities import get_location, update_picochess, get_opening_books, shutdown, reboot, checkout_tag
from utilities import Observable, DisplayMsg, version, evt_queue, write_picochess_ini, hms_time, get_engine_mame_par
from pgn import Emailer, PgnDisplay, ModeInfo
from server import WebServer
from picotalker import PicoTalkerDisplay
from dispatcher import Dispatcher

from dgt.api import Dgt, Message, Event
import dgt.util
from dgt.util import GameResult, TimeMode, Mode, PlayMode, PicoComment
from dgt.hw import DgtHw
from dgt.pi import DgtPi
from dgt.display import DgtDisplay
from eboard import EBoard
from dgt.board import DgtBoard, Rev2Info
from chesslink.board import ChessLinkBoard
from chessnut.board import ChessnutBoard
from certabo.board import CertaboBoard
from dgt.translate import DgtTranslate
from dgt.menu import DgtMenu

from picotutor import PicoTutor
from pathlib import Path

ONLINE_PREFIX = 'Online'


class AlternativeMover:

    """Keep track of alternative moves."""

    def __init__(self):
        self._excludedmoves = set()

    def all(self, game: chess.Board) -> Set[chess.Move]:
        """Get all remaining legal moves from game position."""
        searchmoves = set(game.legal_moves) - self._excludedmoves
        if not searchmoves:
            self.reset()
            return set(game.legal_moves)
        return searchmoves

    def book(self, bookreader, game_copy: chess.Board):
        """Get a BookMove or None from game position."""
        try:
            choice = bookreader.weighted_choice(game_copy, self._excludedmoves)
        except IndexError:
            return None

        book_move = choice.move()
        self.exclude(book_move)
        game_copy.push(book_move)
        try:
            choice = bookreader.weighted_choice(game_copy)
            book_ponder = choice.move()
        except IndexError:
            book_ponder = None
        return chess.uci.BestMove(book_move, book_ponder)

    def check_book(self, bookreader, game_copy: chess.Board) -> bool:
        """Checks if a BookMove exists in current game position."""
        try:
            choice = bookreader.weighted_choice(game_copy)
        except IndexError:
            return False

        book_move = choice.move()

        if book_move:
            return True
        else:
            return False

    def exclude(self, move) -> None:
        """Add move to the excluded move list."""
        self._excludedmoves.add(move)

    def reset(self) -> None:
        """Reset the exclude move list."""
        self._excludedmoves.clear()


class PicochessState:
    """Class to keep track of state in Picochess."""

    def __init__(self):
        self.automatic_takeback = False
        self.best_move_displayed = None
        self.best_move_posted = False
        self.book_in_use = ''
        self.com_factor = 0
        self.comment_file = ''
        self.dgtmenu = None
        self.dgttranslate = None
        self.done_computer_fen = None
        self.done_move = chess.Move.null()
        self.engine_text = None
        self.engine_level = ''
        self.new_engine_level = ''
        self.newgame_happened = False
        self.old_engine_level = ''
        self.error_fen = None
        self.fen_error_occured = False
        self.fen_timer = None
        self.fen_timer_running = False
        self.flag_flexible_ponder = False
        self.flag_picotutor = True
        self.flag_premove = False
        self.flag_startup = False
        self.game = None
        self.game_declared = False  # User declared resignation or draw
        self.interaction_mode = Mode.NORMAL
        self.last_legal_fens: List[Any] = []
        self.last_move = None
        self.legal_fens: List[Any] = []
        self.legal_fens_after_cmove: List[Any] = []
        self.max_guess = 0
        self.max_guess_black = 0
        self.max_guess_white = 0
        self.no_guess_black = 1
        self.no_guess_white = 1
        self.online_decrement = 0
        self.pb_move = chess.Move.null()  # Best ponder move
        self.pgn_book_test = False
        self.picotutor: PicoTutor = PicoTutor()
        self.play_mode = PlayMode.USER_WHITE
        self.position_mode = False
        self.reset_auto = False
        self.searchmoves = AlternativeMover()
        self.seeking_flag = False
        self.set_location = ''
        self.start_time_cmove_done = 0.0
        self.take_back_locked = False
        self.takeback_active = False
        self.tc_init_last = None
        self.think_time = 0
        self.time_control: TimeControl = None
        self.rating: Rating = None

    def start_clock(self) -> None:
        """Start the clock."""
        if self.interaction_mode in (Mode.NORMAL, Mode.BRAIN, Mode.OBSERVE, Mode.REMOTE, Mode.TRAINING):
            self.time_control.start_internal(self.game.turn)
            tc_init = self.time_control.get_parameters()
            if self.interaction_mode == Mode.TRAINING:
                pass
            else:
                DisplayMsg.show(Message.CLOCK_START(turn=self.game.turn, tc_init=tc_init, devs={'ser', 'i2c', 'web'}))
                time.sleep(0.5)  # @todo give some time to clock to really do it. Find a better solution!
        else:
            logging.warning('wrong function call [start]! mode: %s', self.interaction_mode)

    def stop_clock(self) -> None:
        """Stop the clock."""
        if self.interaction_mode in (Mode.NORMAL, Mode.BRAIN, Mode.OBSERVE, Mode.REMOTE, Mode.TRAINING):
            self.time_control.stop_internal()
            if self.interaction_mode == Mode.TRAINING:
                pass
            else:
                DisplayMsg.show(Message.CLOCK_STOP(devs={'ser', 'i2c', 'web'}))
                time.sleep(0.7)  # @todo give some time to clock to really do it. Find a better solution!
        else:
            logging.warning('wrong function call [stop]! mode: %s', self.interaction_mode)

    def stop_fen_timer(self) -> None:
        """Stop the fen timer cause another fen string been send."""
        if self.fen_timer_running:
            self.fen_timer.cancel()
            self.fen_timer.join()
            self.fen_timer_running = False

    def is_not_user_turn(self) -> bool:
        """Return if it is users turn (only valid in normal, brain or remote mode)."""
        assert self.interaction_mode in (Mode.NORMAL, Mode.BRAIN, Mode.REMOTE, Mode.TRAINING), 'wrong mode: %s' % self.interaction_mode
        condition1 = (self.play_mode == PlayMode.USER_WHITE and self.game.turn == chess.BLACK)
        condition2 = (self.play_mode == PlayMode.USER_BLACK and self.game.turn == chess.WHITE)
        return condition1 or condition2

    def set_online_tctrl(self, game_time, fischer_inc) -> None:
        l_game_time = 0
        l_fischer_inc = 0

        logging.debug('molli online set_online_tctrl input %s %s', game_time, fischer_inc)
        l_game_time = int(game_time)
        l_fischer_inc = int(fischer_inc)
        self.stop_clock()
        self.time_control.stop_internal(log=False)

        self.time_control = TimeControl()
        tc_init = self.time_control.get_parameters()

        if l_fischer_inc == 0:
            tc_init['mode'] = TimeMode.BLITZ
            tc_init['blitz'] = l_game_time
            tc_init['fischer'] = 0
        else:
            tc_init['mode'] = TimeMode.FISCHER
            tc_init['blitz'] = l_game_time
            tc_init['fischer'] = l_fischer_inc

        tc_init['blitz2'] = 0
        tc_init['moves_to_go'] = 0

        lt_white = l_game_time * 60 + l_fischer_inc
        lt_black = l_game_time * 60 + l_fischer_inc
        tc_init['internal_time'] = {chess.WHITE: lt_white, chess.BLACK: lt_black}

        self.time_control = TimeControl(**tc_init)
        text = self.dgttranslate.text('N00_oktime')
        msg = Message.TIME_CONTROL(time_text=text, show_ok=True, tc_init=tc_init)
        DisplayMsg.show(msg)
        self.stop_fen_timer()

    def check_game_state(self):
        """
        Check if the game has ended or not ; it also sends Message to Displays if the game has ended.

        :param game:
        :param play_mode:
        :return: False is the game continues, Game_Ends() Message if it has ended
        """
        if self.game.is_stalemate():
            result = GameResult.STALEMATE
        elif self.game.is_insufficient_material():
            result = GameResult.INSUFFICIENT_MATERIAL
        elif self.game.is_seventyfive_moves():
            result = GameResult.SEVENTYFIVE_MOVES
        elif self.game.is_fivefold_repetition():
            result = GameResult.FIVEFOLD_REPETITION
        elif self.game.is_checkmate():
            result = GameResult.MATE
        else:
            return False

        return Message.GAME_ENDS(tc_init=self.time_control.get_parameters(), result=result, play_mode=self.play_mode, game=self.game.copy())

    @staticmethod
    def _num(time_str) -> int:
        try:
            value = int(time_str)
            if value > 999:
                value = 999
            return value
        except ValueError:
            return 1

    def transfer_time(self, time_list: list, depth=0, node=0) -> Tuple[TimeControl, Dgt.DISPLAY_TEXT]:
        """Transfer the time list to a TimeControl Object and a Text Object."""
        i_depth = self._num(depth)
        i_node = self._num(node)

        if i_depth > 0:
            fixed = 671
            timec = TimeControl(TimeMode.FIXED, fixed=fixed, depth=i_depth)
            textc = self.dgttranslate.text('B00_tc_depth', timec.get_list_text())
        elif i_node > 0:
            fixed = 671
            timec = TimeControl(TimeMode.FIXED, fixed=fixed, node=i_node)
            textc = self.dgttranslate.text('B00_tc_node', timec.get_list_text())
        elif len(time_list) == 1:
            fixed = self._num(time_list[0])
            timec = TimeControl(TimeMode.FIXED, fixed=fixed)
            textc = self.dgttranslate.text('B00_tc_fixed', timec.get_list_text())
        elif len(time_list) == 2:
            blitz = self._num(time_list[0])
            fisch = self._num(time_list[1])
            if fisch == 0:
                timec = TimeControl(TimeMode.BLITZ, blitz=blitz)
                textc = self.dgttranslate.text('B00_tc_blitz', timec.get_list_text())
            else:
                timec = TimeControl(TimeMode.FISCHER, blitz=blitz, fischer=fisch)
                textc = self.dgttranslate.text('B00_tc_fisch', timec.get_list_text())
        elif len(time_list) == 3:
            moves_to_go = self._num(time_list[0])
            blitz = self._num(time_list[1])
            blitz2 = self._num(time_list[2])
            if blitz2 == 0:
                timec = TimeControl(TimeMode.BLITZ, blitz=blitz, moves_to_go=moves_to_go, blitz2=blitz2)
                textc = self.dgttranslate.text('B00_tc_tourn', timec.get_list_text())
            else:
                fisch = blitz2
                blitz2 = 0
                timec = TimeControl(TimeMode.FISCHER, blitz=blitz, fischer=fisch, moves_to_go=moves_to_go, blitz2=blitz2)
                textc = self.dgttranslate.text('B00_tc_tourn', timec.get_list_text())
        elif len(time_list) == 4:
            moves_to_go = self._num(time_list[0])
            blitz = self._num(time_list[1])
            fisch = self._num(time_list[2])
            blitz2 = self._num(time_list[3])
            if fisch == 0:
                timec = TimeControl(TimeMode.BLITZ, blitz=blitz, moves_to_go=moves_to_go, blitz2=blitz2)
                textc = self.dgttranslate.text('B00_tc_tourn', timec.get_list_text())
            else:
                timec = TimeControl(TimeMode.FISCHER, blitz=blitz, fischer=fisch, moves_to_go=moves_to_go, blitz2=blitz2)
                textc = self.dgttranslate.text('B00_tc_tourn', timec.get_list_text())
        else:
            timec = TimeControl(TimeMode.BLITZ, blitz=5)
            textc = self.dgttranslate.text('B00_tc_blitz', timec.get_list_text())
        return timec, textc


def check_ssh(host, username, password) -> bool:
    try:
        s = paramiko.SSHClient()
        s.set_missing_host_key_policy(paramiko.AutoAddPolicy())
        s.connect(host, username=username, password=password, timeout=7)
        s.close()
    except Exception:
        return False
    return True


def log_pgn(state: PicochessState):
    logging.debug('molli pgn: pgn_book_test: %s', str(state.pgn_book_test))
    logging.debug('molli pgn: game turn: %s', state.game.turn)
    logging.debug('molli pgn: max_guess_white: %s', state.max_guess)
    logging.debug('molli pgn: max_guess_white: %s', state.max_guess_white)
    logging.debug('molli pgn: max_guess_black: %s', state.max_guess_black)
    logging.debug('molli pgn: no_guess_white: %s', state.no_guess_white)
    logging.debug('molli pgn: no_guess_black: %s', state.no_guess_black)


def read_pgn_info():
    info = {}
    try:
        with open('pgn_game_info.txt') as info_file:
            for line in info_file:
                name, value = line.partition("=")[::2]
                info[name.strip()] = value.strip()
        return (info['PGN_GAME'], info['PGN_PROBLEM'], info['PGN_FEN'], info['PGN_RESULT'], info['PGN_White'],
                info['PGN_Black'])
    except (OSError, KeyError):
        logging.error('Could not read pgn_game_info file')
        return 'Game Error', '', '', '*', '', ''


def read_online_result():
    result_line = ''
    winner = ''

    try:
        log_u = open('online_game.txt', 'r')
    except Exception:
        log_u = ''
        logging.error('Could not read online game file')
        return

    if log_u:
        i = 0
        lines = log_u.readlines()
        for line in lines:
            i += 1
            if i == 9:
                result_line = line[12:].strip()
            elif i == 10:
                winner = line[7:].strip()
    else:
        result_line = ''

    log_u.close()
    logging.debug('Molli in read_result: %s', result_line)
    logging.debug('Molli in read_result: %s', winner)
    return (str(result_line), str(winner))


def read_online_user_info() -> Tuple[str, str, str, str, int, int]:
    own_user = 'unknown'
    opp_user = 'unknown'
    login = 'failed'
    own_color = ''

    try:
        log_u = open('online_game.txt', 'r')
        lines = log_u.readlines()
        for line in lines:
            key, value = line.split('=')
            if key == 'LOGIN':
                login = value.strip()
            elif key == 'COLOR':
                own_color = value.strip()
            elif key == 'OWN_USER':
                own_user = value.strip()
            elif key == 'OPPONENT_USER':
                opp_user = value.strip()
            elif key == 'GAME_TIME':
                game_time = int(value.strip())
            elif key == 'FISCHER_INC':
                fischer_inc = int(value.strip())
    except Exception:
        logging.error('Could not read online game file')
        return login, own_color, own_user, opp_user, 0, 0

    log_u.close()
    logging.debug('online game_time %s fischer_inc: %s', game_time, fischer_inc)

    return login, own_color, own_user, opp_user, game_time, fischer_inc


def compare_fen(fen_board_external='', fen_board_internal='') -> str:
    # <Piece Placement> ::= <rank8>'/'<rank7>'/'<rank6>'/'<rank5>'/'<rank4>'/'<rank3>'/'<rank2>'/'<rank1>
    # <ranki>       ::= [<digit17>]<piece> {[<digit17>]<piece>} [<digit17>] | '8'
    # <piece>       ::= <white Piece> | <black Piece>
    # <digit17>     ::= '1' | '2' | '3' | '4' | '5' | '6' | '7'
    # <white Piece> ::= 'P' | 'N' | 'B' | 'R' | 'Q' | 'K'
    # <black Piece> ::= 'p' | 'n' | 'b' | 'r' | 'q' | 'k'
    # eg. starting position 'rnbqkbnr/pppppppp/8/8/8/8/PPPPPPPP/RNBQKBNR'
    #                       'a8 b8 c8 d8... / a7 b7... / a1 b1 c1 ... h1'

    if fen_board_external == fen_board_internal or fen_board_external == '' or fen_board_internal == '':
        return ''

    internal_board = chess.Board()
    internal_board.set_board_fen(fen_board_internal)

    external_board = chess.Board()
    external_board.set_board_fen(fen_board_external)

    # now compare each square and return first difference
    # and return first all fields to be cleared and then
    # all fields where to put new/different pieces on
    # start first with all squares to be cleared
    put_field = ''
    for square_no in range(0, 63):
        if internal_board.piece_at(square_no) != external_board.piece_at(square_no):
            if internal_board.piece_at(square_no) is None:
                return (str('clear ' + chess.square_name(square_no)))
            else:
                put_field = str('put ' + str(internal_board.piece_at(square_no)) + ' ' + chess.square_name(square_no))
    return put_field


def compute_legal_fens(game_copy: chess.Board):
    """
    Compute a list of legal FENs for the given game.

    :param game_copy: The game
    :return: A list of legal FENs
    """
    fens = []
    for move in game_copy.legal_moves:
        game_copy.push(move)
        fens.append(game_copy.board_fen())
        game_copy.pop()
    return fens


def main() -> None:
    """Main function."""
    state = PicochessState()
    flag_last_engine_pgn = False
    flag_last_engine_emu = False
    flag_last_engine_online = False

    def det_pgn_guess_tctrl(state: PicochessState):
        state.max_guess_white = 0
        state.max_guess_black = 0

        logging.debug('molli pgn: determine pgn guess')

        uci_options = engine.get_pgn_options()

        logging.debug('molli pgn: uci_options %s', str(uci_options))

        if "max_guess" in uci_options:
            state.max_guess = int(uci_options["max_guess"])
        else:
            state.max_guess = 0

        if "think_time" in uci_options:
            state.think_time = int(uci_options["think_time"])
        else:
            state.think_time = 0

        if "pgn_game_file" in uci_options:
            logging.debug('molli pgn: pgn_game_file; %s', str(uci_options["pgn_game_file"]))
            if 'book_test' in str(uci_options["pgn_game_file"]):
                state.pgn_book_test = True
                logging.debug('molli pgn: pgn_book_test set to True')
            else:
                state.pgn_book_test = False
                logging.debug('molli pgn: pgn_book_test set to False')
        else:
            logging.debug('molli pgn: pgn_book_test not found => False')
            state.pgn_book_test = False

        state.max_guess_white = state.max_guess
        state.max_guess_black = 0

        tc_init = state.time_control.get_parameters()
        tc_init['mode'] = TimeMode.FIXED
        tc_init['fixed'] = state.think_time
        tc_init['blitz'] = 0
        tc_init['fischer'] = 0

        tc_init['blitz2'] = 0
        tc_init['moves_to_go'] = 0
        tc_init['depth'] = 0
        tc_init['node'] = 0

        state.stop_clock()
        text = state.dgttranslate.text('N00_oktime')
        state.time_control.reset()
        Observable.fire(Event.SET_TIME_CONTROL(tc_init=tc_init, time_text=text, show_ok=True))
        state.stop_clock()
        DisplayMsg.show(Message.EXIT_MENU())

    def set_emulation_tctrl(state: PicochessState):
        logging.debug('molli: set_emulation_tctrl')
        if emulation_mode():
            pico_depth = 0
            pico_node = 0
            pico_tctrl_str = ''

            state.stop_clock()
            state.time_control.stop_internal(log=False)

            uci_options = engine.get_pgn_options()
            pico_tctrl_str = ''

            try:
                if "PicoTimeControl" in uci_options:
                    pico_tctrl_str = str(uci_options["PicoTimeControl"])
            except IndexError:
                pico_tctrl_str = ''

            try:
                if "PicoDepth" in uci_options:
                    pico_depth = int(uci_options["PicoDepth"])
            except IndexError:
                pico_depth = 0

            try:
                if "PicoNode" in uci_options:
                    pico_node = int(uci_options["PicoNode"])
            except IndexError:
                pico_node = 0

            if pico_tctrl_str:
                logging.debug('molli: set_emulation_tctrl input %s', pico_tctrl_str)
                state.time_control, time_text = state.transfer_time(pico_tctrl_str.split(), depth=pico_depth, node=pico_node)
                tc_init = state.time_control.get_parameters()
                text = state.dgttranslate.text('N00_oktime')
                Observable.fire(Event.SET_TIME_CONTROL(tc_init=tc_init, time_text=text, show_ok=True))
                state.stop_fen_timer()

    def set_fen_from_pgn(pgn_fen, state: PicochessState):
        bit_board = chess.Board(pgn_fen)
        bit_board.set_fen(bit_board.fen())
        logging.debug('molli PGN Fen: %s', bit_board.fen())
        if bit_board.is_valid():
            logging.debug('molli PGN fen is valid!')
            state.game = chess.Board(bit_board.fen())
            state.done_computer_fen = None
            state.done_move = state.pb_move = chess.Move.null()
            state.searchmoves.reset()
            state.game_declared = False
            state.legal_fens = compute_legal_fens(state.game.copy())
            state.legal_fens_after_cmove = []
            state.last_legal_fens = []
            if picotutor_mode(state):
                state.picotutor.reset()
                state.picotutor.set_position(state.game.fen(), i_turn=state.game.turn)
                if state.play_mode == PlayMode.USER_BLACK:
                    state.picotutor.set_user_color(chess.BLACK)
                else:
                    state.picotutor.set_user_color(chess.WHITE)
        else:
            logging.debug('molli PGN fen is invalid!')

    def picotutor_mode(state: PicochessState):
        enabled = False

        if state.flag_picotutor and state.interaction_mode in (Mode.NORMAL, Mode.TRAINING, Mode.BRAIN) and not online_mode() and not pgn_mode() and (state.dgtmenu.get_picowatcher() or state.dgtmenu.get_picocoach() or state.dgtmenu.get_picoexplorer()) and state.picotutor is not None:
            enabled = True
        else:
            enabled = False

        return enabled

    def get_comment_file() -> str:
        comment_path = engine.get_file() + '_comments_' + args.language + '.txt'
        logging.debug('molli comment file: %s', comment_path)
        comment_file = Path(comment_path)
        if comment_file.is_file():
            logging.debug('molli comment file exists')
            return comment_path
        else:
            logging.debug('molli comment file does not exist')
            return ''

    def pgn_mode():
        if 'pgn_' in engine_file:
            return (True)
        else:
            return (False)

    def remote_engine_mode():
        if 'remote' in engine_file:
            return (True)
        else:
            return (False)

    def emulation_mode():
        emulation = False
        if '(mame' in engine_name or '(mess' in engine_name or engine.is_mame:
            emulation = True
        return (emulation)

    def online_mode():
        online = False
        if len(engine_name) >= 6:
            if engine_name[0:6] == ONLINE_PREFIX:
                online = True
            else:
                online = False
        return (online)

    def remote_windows():
        windows = False
        if '\\' in engine_remote_home:
            windows = True
        else:
            windows = False
        return (windows)

    def display_ip_info(state: PicochessState):
        """Fire an IP_INFO message with the IP adr."""
        location, ext_ip, int_ip = get_location()

        if state.set_location == 'auto':
            pass
        else:
            location = state.set_location

        info = {'location': location, 'ext_ip': ext_ip, 'int_ip': int_ip, 'version': version}
        DisplayMsg.show(Message.IP_INFO(info=info))

    def read_pgn_file(file_name: str, state: PicochessState):
        """Read game from PGN file"""
        logging.debug('molli: read game from pgn file')

        l_filename = 'games' + os.sep + file_name
        try:
            l_file_pgn = open(l_filename)
            if not l_file_pgn:
                return
        except OSError:
            return

        l_game_pgn = chess.pgn.read_game(l_file_pgn)
        l_file_pgn.close()

        logging.debug('molli: read game filename %s', l_filename)

        stop_search_and_clock()

        if picotutor_mode(state):
            state.picotutor.reset()

        state.game = chess.Board()
        l_move = chess.Move.null()

        if l_game_pgn.headers['Event']:
            DisplayMsg.show(Message.SHOW_TEXT(text_string=str(l_game_pgn.headers['Event'])))

        if l_game_pgn.headers['White']:
            DisplayMsg.show(Message.SHOW_TEXT(text_string=str(l_game_pgn.headers['White'])))

        DisplayMsg.show(Message.SHOW_TEXT(text_string='versus'))

        if l_game_pgn.headers['Black']:
            DisplayMsg.show(Message.SHOW_TEXT(text_string=str(l_game_pgn.headers['Black'])))

        if l_game_pgn.headers['Result']:
            DisplayMsg.show(Message.SHOW_TEXT(text_string=str(l_game_pgn.headers['Result'])))

        time.sleep(2)
        DisplayMsg.show(Message.READ_GAME)
        time.sleep(2)

        for l_move in l_game_pgn.main_line():
            state.game.push(l_move)

        # take back last move in order to send it with user_move for web publishing
        if l_move:
            state.game.pop()

        engine.newgame(state.game.copy())

        # switch temporarly picotutor off
        state.flag_picotutor = False

        if l_move:
            user_move(l_move, sliding=True, state=state)  # publish current position to webserver

        state.flag_picotutor = True

        stop_search_and_clock()
        turn = state.game.turn
        state.done_computer_fen = None
        state.done_move = state.pb_move = chess.Move.null()
        state.play_mode = PlayMode.USER_WHITE if turn == chess.WHITE else PlayMode.USER_BLACK

        l_pico_depth = 0
        try:
            if 'PicoDepth' in l_game_pgn.headers and l_game_pgn.headers['PicoDepth']:
                l_pico_depth = int(l_game_pgn.headers['PicoDepth'])
        except ValueError:
            pass

        l_pico_node = 0
        try:
            if 'PicoNode' in l_game_pgn.headers and l_game_pgn.headers['PicoNode']:
                l_pico_node = int(l_game_pgn.headers['PicoNode'])
        except ValueError:
            pass

        if 'PicoTimeControl' in l_game_pgn.headers and l_game_pgn.headers['PicoTimeControl']:
            l_pico_tc = str(l_game_pgn.headers['PicoTimeControl'])
            state.time_control, time_text = state.transfer_time(l_pico_tc.split(), depth=l_pico_depth, node=l_pico_node)

        try:
            if 'PicoRemTimeW' in l_game_pgn.headers and l_game_pgn.headers['PicoRemTimeW']:
                lt_white = int(l_game_pgn.headers['PicoRemTimeW'])
        except ValueError:
            lt_white = 0

        try:
            if 'PicoRemTimeB' in l_game_pgn.headers and l_game_pgn.headers['PicoRemTimeB']:
                lt_black = int(l_game_pgn.headers['PicoRemTimeB'])
        except ValueError:
            lt_black = 0

        tc_init = state.time_control.get_parameters()
        state.tc_init_last = state.time_control.get_parameters()

        tc_init['internal_time'] = {chess.WHITE: lt_white, chess.BLACK: lt_black}
        text = state.dgttranslate.text('N00_oktime')
        state.time_control.reset()

        Observable.fire(Event.SET_TIME_CONTROL(tc_init=tc_init, time_text=text, show_ok=False))
        state.stop_clock()
        DisplayMsg.show(Message.EXIT_MENU())

        state.searchmoves.reset()
        state.game_declared = False

        state.legal_fens = compute_legal_fens(state.game.copy())
        state.legal_fens_after_cmove = []
        state.last_legal_fens = []
        assert engine.is_waiting(), 'molli: read_pgn engine not waiting! thinking status: %s' % engine.is_thinking()
        engine.position(copy.deepcopy(state.game))

        game_end = state.check_game_state()
        if game_end:
            state.play_mode = PlayMode.USER_WHITE if turn == chess.WHITE else PlayMode.USER_BLACK
            state.legal_fens = []
            state.legal_fens_after_cmove = []
            DisplayMsg.show(game_end)
        else:
            state.play_mode = PlayMode.USER_WHITE if turn == chess.WHITE else PlayMode.USER_BLACK
            text = state.play_mode.value
            msg = Message.PLAY_MODE(play_mode=state.play_mode, play_mode_text=state.dgttranslate.text(text))
            DisplayMsg.show(msg)
            time.sleep(1)

        state.take_back_locked = True  # important otherwise problems for setting up the position

    def expired_fen_timer(state: PicochessState):
        """Handle times up for an unhandled fen string send from board."""
        fen_i = ''
        game_fen = ''

        state.fen_timer_running = False

        if state.error_fen:
            game_fen = state.game.board_fen()
            if (state.interaction_mode in (Mode.NORMAL, Mode.TRAINING, Mode.BRAIN) and game_fen != chess.STARTING_BOARD_FEN and not online_mode() and not pgn_mode() and not emulation_mode() and state.error_fen != game_fen and state.take_back_locked):
                # check for inverse setup
                fen_i = state.error_fen[::-1]
                if fen_i == game_fen:
                    logging.debug('molli: reverse the board!')
                    state.dgtmenu.set_position_reverse_flipboard(True)

            if (state.interaction_mode in (Mode.NORMAL, Mode.TRAINING, Mode.BRAIN) and game_fen != chess.STARTING_BOARD_FEN and state.flag_startup and state.dgtmenu.get_game_contlast() and not online_mode() and not pgn_mode() and not emulation_mode()):
                # molli: read the pgn of last game and restore correct game status and times
                state.flag_startup = False
                DisplayMsg.show(Message.RESTORE_GAME())
                time.sleep(2)

                l_pgn_file_name = 'last_game.pgn'
                read_pgn_file(l_pgn_file_name, state)

            elif (state.interaction_mode == Mode.PONDER and state.flag_flexible_ponder):
                if (not state.newgame_happened) or state.flag_startup:
                    # molli: no error in analysis(ponder) mode => start new game with current fen
                    # and try to keep same player to play (white or black) but check
                    # if it is a legal position (otherwise switch sides or return error)
                    fen1 = state.error_fen
                    fen2 = state.error_fen
                    if state.game.turn == chess.WHITE:
                        fen1 += ' w KQkq - 0 1'
                        fen2 += ' b KQkq - 0 1'
                    else:
                        fen1 += ' b KQkq - 0 1'
                        fen2 += ' w KQkq - 0 1'
                    # ask python-chess to correct the castling string
                    bit_board = chess.Board(fen1)
                    bit_board.set_fen(bit_board.fen())
                    if bit_board.is_valid():
                        state.game = chess.Board(bit_board.fen())
                        stop_search_and_clock()
                        engine.newgame(state.game.copy())
                        state.done_computer_fen = None
                        state.done_move = state.pb_move = chess.Move.null()
                        state.searchmoves.reset()
                        state.game_declared = False
                        state.legal_fens = compute_legal_fens(state.game.copy())
                        state.legal_fens_after_cmove = []
                        state.last_legal_fens = []
                        DisplayMsg.show(Message.SHOW_TEXT(text_string='NEW_POSITION'))
                        set_wait_state(Message.START_NEW_GAME(game=state.game.copy(), newgame=False), state)
                        assert engine.is_waiting(), 'engine not waiting! thinking status: %s' % engine.is_thinking()
                        engine.position(copy.deepcopy(state.game))
                        engine.ponder()
                    else:
                        # ask python-chess to correct the castling string
                        bit_board = chess.Board(fen2)
                        bit_board.set_fen(bit_board.fen())
                        if bit_board.is_valid():
                            state.game = chess.Board(bit_board.fen())
                            stop_search_and_clock()
                            engine.newgame(state.game.copy())
                            state.done_computer_fen = None
                            state.done_move = state.pb_move = chess.Move.null()
                            state.searchmoves.reset()
                            state.game_declared = False
                            state.legal_fens = compute_legal_fens(state.game.copy())
                            state.legal_fens_after_cmove = []
                            state.last_legal_fens = []
                            DisplayMsg.show(Message.SHOW_TEXT(text_string='NEW_POSITION'))
                            set_wait_state(Message.START_NEW_GAME(game=state.game.copy(), newgame=False), state)
                            assert engine.is_waiting(), 'engine not waiting! thinking status: %s' % engine.is_thinking()
                            engine.position(copy.deepcopy(state.game))
                            engine.ponder()
                        else:
                            logging.info('wrong fen %s for 4 secs', state.error_fen)
                            DisplayMsg.show(Message.WRONG_FEN())
            else:
                logging.info('wrong fen %s for 4 secs', state.error_fen)

                if online_mode():
                    # show computer opponents move again
                    if state.seeking_flag:
                        DisplayMsg.show(Message.SEEKING())
                    elif state.best_move_displayed:
                        DisplayMsg.show(Message.COMPUTER_MOVE(move=state.done_move, ponder=False, game=state.game.copy(), wait=False))

                fen_res = ''
                internal_fen = state.game.board_fen()
                external_fen = state.error_fen
                fen_res = compare_fen(external_fen, internal_fen)

                if not state.position_mode and fen_res:
                    DisplayMsg.show(Message.WRONG_FEN())
                    time.sleep(2)
                if state.fen_error_occured and state.game.board_fen() and fen_res:
                    # molli: Picochess correction messages (not for starting position)
                    # show incorrect square(s) and piece to put or be removed
                    if fen_res:
                        state.position_mode = True
                        if not online_mode():
                            state.stop_clock()
                        msg = Message.POSITION_FAIL(fen_result=fen_res)
                        DisplayMsg.show(msg)
                        time.sleep(1)
                    else:
                        DisplayMsg.show(Message.EXIT_MENU())
                else:
                    DisplayMsg.show(Message.EXIT_MENU())

                if state.interaction_mode in (Mode.NORMAL, Mode.TRAINING, Mode.BRAIN) and game_fen != chess.STARTING_BOARD_FEN and state.flag_startup:

                    if state.dgtmenu.get_enginename():
                        DisplayMsg.show(Message.ENGINE_NAME(engine_name=state.engine_text))

                    if pgn_mode():
                        pgn_white = ''
                        pgn_black = ''
                        pgn_game_name, pgn_problem, pgn_fen, pgn_result, pgn_white, pgn_black = read_pgn_info()

                        if pgn_white:
                            DisplayMsg.show(Message.SHOW_TEXT(text_string=pgn_white))
                        if pgn_black:
                            DisplayMsg.show(Message.SHOW_TEXT(text_string=pgn_black))

                        if pgn_result:
                            DisplayMsg.show(Message.SHOW_TEXT(text_string=pgn_result))

                        if 'mate in' in pgn_problem or 'Mate in' in pgn_problem:
                            set_fen_from_pgn(pgn_fen, state)
                            DisplayMsg.show(Message.SHOW_TEXT(text_string=pgn_problem))
                        else:
                            DisplayMsg.show(Message.SHOW_TEXT(text_string=pgn_game_name))

                else:
                    if state.done_computer_fen and not state.position_mode:
                        DisplayMsg.show(Message.EXIT_MENU())
                state.fen_error_occured = True  # to be reset in fen_handling
        state.flag_startup = False
        state.newgame_happened = False

    def start_fen_timer(state: PicochessState):
        """Start the fen timer in case an unhandled fen string been received from board."""
        delay = 0

        if state.position_mode:
            delay = 1  # if a fen error already occured don't wait too long for next check
        else:
            delay = 4
        state.fen_timer = threading.Timer(delay, expired_fen_timer, args=[state])
        state.fen_timer.start()
        state.fen_timer_running = True

    def think(game: chess.Board, timec: TimeControl, msg: Message, state: PicochessState, searchlist=False):
        """
        Start a new search on the current game.

        If a move is found in the opening book, fire an event in a few seconds.
        """
        DisplayMsg.show(msg)
        if not online_mode() or game.fullmove_number > 1:
            state.start_clock()
        book_res = state.searchmoves.book(bookreader, game.copy())
        if (book_res and not emulation_mode() and not online_mode() and not pgn_mode()) or (book_res and (pgn_mode() and state.pgn_book_test)):
            Observable.fire(Event.BEST_MOVE(move=book_res.bestmove, ponder=book_res.ponder, inbook=True))
        else:
            while not engine.is_waiting():
                time.sleep(0.05)
                logging.warning('engine is still not waiting')
            uci_dict = timec.uci()
            if searchlist:
                # molli: otherwise might lead to problems with internal books
                uci_dict['searchmoves'] = state.searchmoves.all(game)
            engine.position(copy.deepcopy(game))
            engine.go(uci_dict)
        state.automatic_takeback = False

    def mame_endgame(game: chess.Board, timec: TimeControl, msg: Message, searchlist=False):
        """
        Start a new search on the current game.

        If a move is found in the opening book, fire an event in a few seconds.
        """

        while not engine.is_waiting():
            time.sleep(0.05)
            logging.warning('engine is still not waiting')
        engine.position(copy.deepcopy(game))

    def analyse(game: chess.Board, msg: Message):
        """Start a new ponder search on the current game."""
        DisplayMsg.show(msg)
        engine.position(copy.deepcopy(game))
        engine.ponder()

    def observe(game: chess.Board, msg: Message):
        """Start a new ponder search on the current game."""
        analyse(game, msg)
        state.start_clock()

    def brain(game: chess.Board, timec: TimeControl, state: PicochessState):
        """Start a new permanent brain search on the game with pondering move made."""
        assert not state.done_computer_fen, 'brain() called with displayed move - fen: %s' % state.done_computer_fen
        if state.pb_move:
            game_copy = copy.deepcopy(game)
            game_copy.push(state.pb_move)
            logging.info('start permanent brain with pondering move [%s] fen: %s', state.pb_move, game_copy.fen())
            engine.position(game_copy)
            engine.brain(timec.uci())
        else:
            logging.info('ignore permanent brain cause no pondering move available')

    def stop_search_and_clock(ponder_hit=False):
        """Depending on the interaction mode stop search and clock."""
        if state.interaction_mode in (Mode.NORMAL, Mode.BRAIN, Mode.TRAINING):
            state.stop_clock()
            if engine.is_waiting():
                logging.info('engine already waiting')
            else:
                if ponder_hit:
                    pass  # we send the engine.hit() lateron!
                else:
                    stop_search()
        elif state.interaction_mode in (Mode.REMOTE, Mode.OBSERVE):
            state.stop_clock()
            stop_search()
        elif state.interaction_mode in (Mode.ANALYSIS, Mode.KIBITZ, Mode.PONDER):
            stop_search()

    def stop_search():
        """Stop current search."""
        engine.stop()
        if not emulation_mode():
            while not engine.is_waiting():
                time.sleep(0.05)
                logging.warning('engine is still not waiting')

    def user_move(move: chess.Move, sliding: bool, state: PicochessState):
        """Handle an user move."""

        eval_str = ''

        state.take_back_locked = False

        logging.info('user move [%s] sliding: %s', move, sliding)
        if move not in state.game.legal_moves:
            logging.warning('illegal move [%s]', move)
        else:

            if state.interaction_mode == Mode.BRAIN:
                ponder_hit = (move == state.pb_move)
                logging.info('pondering move: [%s] res: Ponder%s', state.pb_move, 'Hit' if ponder_hit else 'Miss')
            else:
                ponder_hit = False
            if sliding and ponder_hit:
                logging.warning('sliding detected, turn ponderhit off')
                ponder_hit = False

            stop_search_and_clock(ponder_hit=ponder_hit)
            if state.interaction_mode in (Mode.NORMAL, Mode.BRAIN, Mode.OBSERVE, Mode.REMOTE, Mode.TRAINING) and not sliding:
                state.time_control.add_time(state.game.turn)
                # molli new tournament time control
                if state.time_control.moves_to_go_orig > 0 and state.game.fullmove_number == state.time_control.moves_to_go_orig:
                    state.time_control.add_game2(state.game.turn)
                    t_player = True
                    msg = Message.TIMECONTROL_CHECK(player=t_player, movestogo=state.time_control.moves_to_go_orig, time1=state.time_control.game_time, time2=state.time_control.game_time2)
                    DisplayMsg.show(msg)
                if online_mode():
                    # molli for online pseudo time sync
                    if state.online_decrement > 0:
                        state.time_control.sub_online_time(state.game.turn, state.online_decrement)

            game_before = state.game.copy()

            state.done_computer_fen = None
            state.done_move = chess.Move.null()
            fen = state.game.fen()
            turn = state.game.turn
            state.game.push(move)
            eval_str = ''

            if picotutor_mode(state) and not state.position_mode and not state.takeback_active:
                l_mate = ''
                t_hint_move = chess.Move.null()
                valid = state.picotutor.push_move(move)
                # get evalutaion result and give user feedback
                if state.dgtmenu.get_picowatcher():
                    if valid:
                        eval_str, l_mate, l_hint = state.picotutor.get_user_move_eval()
                    else:
                        # invalid move from tutor side!? Something went wrong
                        eval_str = 'ER'
                        state.picotutor.set_position(state.game.fen(), i_turn=state.game.turn)
                        if state.play_mode == PlayMode.USER_BLACK:
                            state.picotutor.set_user_color(chess.BLACK)
                        else:
                            state.picotutor.set_user_color(chess.WHITE)
                            l_mate = ''
                        eval_str = ''  # no error message
                    if eval_str != '' and state.last_move != move:  # molli takeback_mame
                        msg = Message.PICOTUTOR_MSG(eval_str=eval_str)
                        DisplayMsg.show(msg)
                        if '??' in eval_str:
                            time.sleep(3)
                        else:
                            time.sleep(1)
                    if l_mate:
                        n_mate = int(l_mate)
                    else:
                        n_mate = 0
                    if n_mate < 0:
                        msg_str = 'USRMATE_' + str(abs(n_mate))
                        msg = Message.PICOTUTOR_MSG(eval_str=msg_str)
                        DisplayMsg.show(msg)
                        time.sleep(1.5)
                    elif n_mate > 1:
                        n_mate = n_mate - 1
                        msg_str = 'PICMATE_' + str(abs(n_mate))
                        msg = Message.PICOTUTOR_MSG(eval_str=msg_str)
                        DisplayMsg.show(msg)
                        time.sleep(1.5)
                    # get additional info in case of blunder
                    if eval_str == '??' and state.last_move != move:
                        t_hint_move = chess.Move.null()
                        threat_move = chess.Move.null()
                        t_mate, t_hint_move, t_pv_best_move, t_pv_user_move = state.picotutor.get_user_move_info()

                        try:
                            threat_move = t_pv_user_move[1]
                        except IndexError:
                            threat_move = chess.Move.null()

                        if threat_move != chess.Move.null():
                            game_tutor = game_before.copy()
                            game_tutor.push(move)
                            san_move = game_tutor.san(threat_move)
                            game_tutor.push(t_pv_user_move[1])

                            tutor_str = 'THREAT' + san_move
                            msg = Message.PICOTUTOR_MSG(eval_str=tutor_str, game=game_tutor.copy())
                            DisplayMsg.show(msg)
                            time.sleep(5)

                        if t_hint_move.uci() != chess.Move.null():
                            game_tutor = game_before.copy()
                            san_move = game_tutor.san(t_hint_move)
                            game_tutor.push(t_hint_move)
                            tutor_str = 'HINT' + san_move
                            msg = Message.PICOTUTOR_MSG(eval_str=tutor_str, game=game_tutor.copy())
                            DisplayMsg.show(msg)
                            time.sleep(5)

                if state.game.fullmove_number < 1:
                    ModeInfo.reset_opening()

            state.searchmoves.reset()
            if state.interaction_mode in (Mode.NORMAL, Mode.BRAIN, Mode.TRAINING):
                msg = Message.USER_MOVE_DONE(move=move, fen=fen, turn=turn, game=state.game.copy())
                game_end = state.check_game_state()
                if game_end:
                    update_elo(state, game_end.result)
                    # molli: for online/emulation mode we have to publish this move as well to the engine
                    if online_mode():
                        logging.info('starting think()')
                        think(state.game, state.time_control, msg, state)
                    elif emulation_mode():
                        logging.info('molli: starting mame_endgame()')
                        mame_endgame(state.game, state.time_control, msg)
                        DisplayMsg.show(msg)
                        DisplayMsg.show(game_end)
                        state.legal_fens_after_cmove = []  # molli
                    else:
                        DisplayMsg.show(msg)
                        DisplayMsg.show(game_end)
                        state.legal_fens_after_cmove = []  # molli
                else:
                    if state.interaction_mode in (Mode.NORMAL, Mode.TRAINING) or not ponder_hit:
                        if not state.check_game_state():
                            # molli: automatic takeback of blunder moves for mame engines
                            if emulation_mode() and eval_str == '??' and state.last_move != move:
                                # molli: do not send move to engine
                                # wait for take back or lever button in case of no takeback
                                if board_type == dgt.util.EBoard.NOEBOARD:
                                    Observable.fire(Event.TAKE_BACK(take_back='PGN_TAKEBACK'))
                                else:
                                    state.takeback_active = True
                                    state.automatic_takeback = True  # to be reset in think!
                                    set_wait_state(Message.TAKE_BACK(game=state.game.copy()), state)
                            else:
                                # send move to engine
                                logging.info('starting think()')
                                think(state.game, state.time_control, msg, state)
                    else:
                        logging.info('think() not started cause ponderhit')
                        DisplayMsg.show(msg)
                        state.start_clock()
                        engine.hit()  # finally tell the engine
                state.last_move = move
            elif state.interaction_mode == Mode.REMOTE:
                msg = Message.USER_MOVE_DONE(move=move, fen=fen, turn=turn, game=state.game.copy())
                game_end = state.check_game_state()
                if game_end:
                    DisplayMsg.show(msg)
                    DisplayMsg.show(game_end)
                else:
                    observe(state.game, msg)
            elif state.interaction_mode == Mode.OBSERVE:
                msg = Message.REVIEW_MOVE_DONE(move=move, fen=fen, turn=turn, game=state.game.copy())
                game_end = state.check_game_state()
                if game_end:
                    DisplayMsg.show(msg)
                    DisplayMsg.show(game_end)
                else:
                    observe(state.game, msg)
            else:  # state.interaction_mode in (Mode.ANALYSIS, Mode.KIBITZ, Mode.PONDER):
                msg = Message.REVIEW_MOVE_DONE(move=move, fen=fen, turn=turn, game=state.game.copy())
                game_end = state.check_game_state()
                if game_end:
                    DisplayMsg.show(msg)
                    DisplayMsg.show(game_end)
                else:
                    analyse(state.game, msg)

            if picotutor_mode(state) and not state.position_mode and not state.takeback_active and not state.automatic_takeback:
                if state.dgtmenu.get_picoexplorer():
                    opening_name = ''
                    opening_in_book = False
                    opening_eco, opening_name, _, opening_in_book = state.picotutor.get_opening()
                    if opening_in_book and opening_name:
                        ModeInfo.set_opening(state.book_in_use, str(opening_name), opening_eco)
                        DisplayMsg.show(Message.SHOW_TEXT(text_string=opening_name))
                        time.sleep(0.7)

                if state.dgtmenu.get_picocomment() != PicoComment.COM_OFF and not game_end:
                    game_comment = ''
                    game_comment = state.picotutor.get_game_comment(pico_comment=state.dgtmenu.get_picocomment(), com_factor=state.com_factor)
                    if game_comment:
                        DisplayMsg.show(Message.SHOW_TEXT(text_string=game_comment))
                        time.sleep(0.7)
            state.takeback_active = False

    def update_elo(state, result):
        if engine.is_adaptive:
            state.rating = engine.update_rating(state.rating, determine_result(result, state.play_mode,
                                                state.game.turn == chess.WHITE))

    def update_elo_display(state):
        DisplayMsg.show(Message.SYSTEM_INFO(info={'rspeed': state.dgtmenu.get_engine_rspeed()}))
        if engine.is_adaptive:
            DisplayMsg.show(Message.SYSTEM_INFO(
                info={'user_elo': int(state.rating.rating), 'engine_elo': engine.engine_rating}))
        elif engine.engine_rating > 0:
            user_elo = args.pgn_elo
            if state.rating is not None:
                user_elo = str(int(state.rating.rating))
            DisplayMsg.show(Message.SYSTEM_INFO(
                info={'user_elo': user_elo, 'engine_elo': engine.engine_rating}))

    def process_fen(fen: str, state: PicochessState):
        """Process given fen like doMove, undoMove, takebackPosition, handleSliding."""

        handled_fen = True
        state.error_fen = None
        legal_fens_pico = compute_legal_fens(state.game.copy())
        # Check for same position
        if fen == state.game.board_fen():
            logging.debug('Already in this fen: %s', fen)
            state.flag_startup = False
            # molli: Chess tutor
<<<<<<< HEAD
            if picotutor_mode(state) and state.dgtmenu.get_picocoach() and fen != chess.STARTING_BOARD_FEN and not state.take_back_locked and not fen_error_occured and not position_mode and not state.automatic_takeback:
                call_pico_coach(state)
=======
            if picotutor_mode(state) and state.dgtmenu.get_picocoach() and fen != chess.STARTING_BOARD_FEN and not state.take_back_locked and not state.fen_error_occured and not state.position_mode and not state.automatic_takeback:
                if ((state.game.turn == chess.WHITE and state.play_mode == PlayMode.USER_WHITE) or (state.game.turn == chess.BLACK and state.play_mode == PlayMode.USER_BLACK)) and not (state.game.is_checkmate() or state.game.is_stalemate()):
                    state.stop_clock()
                    state.stop_fen_timer()
                    eval_str = 'ANALYSIS'
                    msg = Message.PICOTUTOR_MSG(eval_str=eval_str)
                    DisplayMsg.show(msg)
                    time.sleep(2)

                    t_best_move, t_best_score, t_best_mate, t_pv_best_move, t_alt_best_moves = state.picotutor.get_pos_analysis()

                    tutor_str = 'POS' + str(t_best_score)
                    msg = Message.PICOTUTOR_MSG(eval_str=tutor_str, score=t_best_score)
                    DisplayMsg.show(msg)
                    time.sleep(5)

                    if t_best_mate:
                        l_mate = int(t_best_mate)
                        if t_best_move != chess.Move.null():
                            game_tutor = state.game.copy()
                            san_move = game_tutor.san(t_best_move)
                            game_tutor.push(t_best_move)  # for picotalker (last move spoken)
                            tutor_str = 'BEST' + san_move
                            msg = Message.PICOTUTOR_MSG(eval_str=tutor_str, game=game_tutor.copy())
                            DisplayMsg.show(msg)
                            time.sleep(5)
                    else:
                        l_mate = 0
                    if l_mate > 0:
                        eval_str = 'PICMATE_' + str(abs(l_mate))
                        msg = Message.PICOTUTOR_MSG(eval_str=eval_str)
                        DisplayMsg.show(msg)
                        time.sleep(5)
                    elif l_mate < 0:
                        eval_str = 'USRMATE_' + str(abs(l_mate))
                        msg = Message.PICOTUTOR_MSG(eval_str=eval_str)
                        DisplayMsg.show(msg)
                        time.sleep(5)
                    else:
                        l_max = 0
                        for alt_move in t_alt_best_moves:
                            l_max = l_max + 1
                            if l_max <= 3:
                                game_tutor = state.game.copy()
                                san_move = game_tutor.san(alt_move)
                                game_tutor.push(alt_move)  # for picotalker (last move spoken)

                                tutor_str = 'BEST' + san_move
                                msg = Message.PICOTUTOR_MSG(eval_str=tutor_str, game=game_tutor.copy())
                                DisplayMsg.show(msg)
                                time.sleep(5)
                            else:
                                break

                    state.start_clock()
>>>>>>> ac809dce
            else:
                if state.position_mode:
                    # position finally alright!
                    tutor_str = 'POSOK'
                    msg = Message.PICOTUTOR_MSG(eval_str=tutor_str, game=state.game.copy())
                    DisplayMsg.show(msg)
                    state.position_mode = False
                    time.sleep(1)
                    if not state.done_computer_fen:
                        state.start_clock()
                    DisplayMsg.show(Message.EXIT_MENU())

        # Check if we have to undo a previous move (sliding)
        elif fen in state.last_legal_fens:
            logging.info('sliding move detected')
            if state.interaction_mode in (Mode.NORMAL, Mode.BRAIN, Mode.TRAINING):
                if state.is_not_user_turn():
                    stop_search()
                    state.game.pop()
                    if picotutor_mode(state):
                        if state.best_move_posted:
                            state.picotutor.pop_last_move()  # bestmove already sent to tutor
                            state.best_move_posted = False
                        state.picotutor.pop_last_move()  # no switch of sides
                    logging.info('user move in computer turn, reverting to: %s', state.game.fen())
                elif state.done_computer_fen:
                    state.done_computer_fen = None
                    state.done_move = chess.Move.null()
                    state.game.pop()
                    if picotutor_mode(state):
                        if state.best_move_posted:
                            state.picotutor.pop_last_move()  # bestmove already sent to tutor
                            state.best_move_posted = False
                        state.picotutor.pop_last_move()  # no switch of sides
                    logging.info('user move while computer move is displayed, reverting to: %s', state.game.fen())
                else:
                    handled_fen = False
                    logging.error('last_legal_fens not cleared: %s', state.game.fen())
            elif state.interaction_mode == Mode.REMOTE:
                if state.is_not_user_turn():
                    state.game.pop()
                    if picotutor_mode(state):
                        if state.best_move_posted:
                            state.picotutor.pop_last_move()  # bestmove already sent to tutor
                            state.best_move_posted = False
                        state.picotutor.pop_last_move()
                    logging.info('user move in remote turn, reverting to: %s', state.game.fen())
                elif state.done_computer_fen:
                    state.done_computer_fen = None
                    state.done_move = chess.Move.null()
                    state.game.pop()
                    if picotutor_mode(state):
                        if state.best_move_posted:
                            state.picotutor.pop_last_move()  # bestmove already sent to tutor
                            state.best_move_posted = False
                        state.picotutor.pop_last_move()
                    logging.info('user move while remote move is displayed, reverting to: %s', state.game.fen())
                else:
                    handled_fen = False
                    logging.error('last_legal_fens not cleared: %s', state.game.fen())
            else:
                state.game.pop()
                if picotutor_mode(state):
                    if state.best_move_posted:
                        state.picotutor.pop_last_move()  # bestmove already sent to tutor
                        state.best_move_posted = False
                    state.picotutor.pop_last_move()
                    # just to be sure set fen pos.
                    game_copy = copy.deepcopy(state.game)
                    state.picotutor.set_position(game_copy.fen(), i_turn=game_copy.turn)
                    if state.play_mode == PlayMode.USER_BLACK:
                        state.picotutor.set_user_color(chess.BLACK)
                    else:
                        state.picotutor.set_user_color(chess.WHITE)
                logging.info('wrong color move -> sliding, reverting to: %s', state.game.fen())
            legal_moves = list(state.game.legal_moves)
            move = legal_moves[state.last_legal_fens.index(fen)]
            user_move(move, sliding=True, state=state)
            if state.interaction_mode in (Mode.NORMAL, Mode.BRAIN, Mode.REMOTE, Mode.TRAINING):
                state.legal_fens = []
            else:
                state.legal_fens = compute_legal_fens(state.game.copy())

        # allow playing/correcting moves for pico's side in TRAINING mode:
        elif fen in legal_fens_pico and state.interaction_mode == Mode.TRAINING:
            legal_moves = list(state.game.legal_moves)
            move = legal_moves[legal_fens_pico.index(fen)]

            if state.done_computer_fen:
                if fen == state.done_computer_fen:
                    pass
                else:
                    DisplayMsg.show(Message.WRONG_FEN())  # display set pieces/pico's move
                    time.sleep(3)  # display set pieces again and accept new players move as pico's move
                    DisplayMsg.show(Message.ALTERNATIVE_MOVE(game=state.game.copy(), play_mode=state.play_mode))
                    time.sleep(2)
                    DisplayMsg.show(Message.COMPUTER_MOVE(move=move, ponder=False, game=state.game.copy(), wait=False))
                    time.sleep(2)
            logging.info('user move did a move for pico')

            user_move(move, sliding=False, state=state)
            state.last_legal_fens = state.legal_fens
            if state.interaction_mode in (Mode.NORMAL, Mode.BRAIN, Mode.REMOTE, Mode.TRAINING):
                state.legal_fens = []
            else:
                state.legal_fens = compute_legal_fens(state.game.copy())

        # standard legal move
        elif fen in state.legal_fens:
            logging.info('standard move detected')
            state.newgame_happened = False
            legal_moves = list(state.game.legal_moves)
            move = legal_moves[state.legal_fens.index(fen)]
            user_move(move, sliding=False, state=state)
            state.last_legal_fens = state.legal_fens
            if state.interaction_mode in (Mode.NORMAL, Mode.BRAIN, Mode.REMOTE):
                state.legal_fens = []
            else:
                state.legal_fens = compute_legal_fens(state.game.copy())

    # molli: allow direct play of an alternative move for pico
        elif fen in legal_fens_pico and fen not in state.legal_fens and fen != state.done_computer_fen and state.done_computer_fen and state.interaction_mode in (Mode.NORMAL, Mode.BRAIN) and not online_mode() and not emulation_mode() and not pgn_mode() and state.dgtmenu.get_game_altmove() and not state.takeback_active:
            legal_moves = list(state.game.legal_moves)
            computer_move = state.done_move
            state.done_move = legal_moves[legal_fens_pico.index(fen)]
            state.best_move_posted = False
            state.best_move_displayed = None
            if computer_move:
                DisplayMsg.show(Message.COMPUTER_MOVE(move=computer_move, ponder=False, game=state.game.copy(), wait=False))
                time.sleep(3)
            DisplayMsg.show(Message.ALTERNATIVE_MOVE(game=state.game.copy(), play_mode=state.play_mode))
            time.sleep(3)
            if state.done_move:
                DisplayMsg.show(Message.COMPUTER_MOVE(move=state.done_move, ponder=False, game=state.game.copy(), wait=False))
                time.sleep(1.5)

            DisplayMsg.show(Message.COMPUTER_MOVE_DONE())
            logging.info('user did a move for pico')
            state.game.push(state.done_move)
            state.done_computer_fen = None
            state.done_move = chess.Move.null()
            game_end = state.check_game_state()
            valid = True
            if picotutor_mode(state):
                state.picotutor.pop_last_move()
                valid = state.picotutor.push_move(state.done_move)
                if not valid:
                    state.picotutor.reset()
                    state.picotutor.set_position(state.game.fen(), i_turn=state.game.turn)

            if game_end:
                state.legal_fens = []
                state.legal_fens_after_cmove = []
                if online_mode():
                    stop_search_and_clock()
                    state.stop_fen_timer()
                stop_search_and_clock()
                DisplayMsg.show(game_end)
            else:
                state.searchmoves.reset()
                state.time_control.add_time(not state.game.turn)

                # molli new tournament time control
                if state.time_control.moves_to_go_orig > 0 and (state.game.fullmove_number - 1) == state.time_control.moves_to_go_orig:
                    state.time_control.add_game2(not state.game.turn)
                    t_player = False
                    msg = Message.TIMECONTROL_CHECK(player=t_player, movestogo=state.time_control.moves_to_go_orig, time1=state.time_control.game_time, time2=state.time_control.game_time2)
                    DisplayMsg.show(msg)

                state.start_clock()

                if state.interaction_mode == Mode.BRAIN:
                    brain(state.game, state.time_control, state)

            state.legal_fens = compute_legal_fens(state.game.copy())  # calc. new legal moves based on alt. move
            state.last_legal_fens = []

        # Player has done the computer or remote move on the board
        elif fen == state.done_computer_fen:
            logging.info('done move detected')
            assert state.interaction_mode in (Mode.NORMAL, Mode.BRAIN, Mode.REMOTE, Mode.TRAINING), 'wrong mode: %s' % state.interaction_mode
            DisplayMsg.show(Message.COMPUTER_MOVE_DONE())

            state.best_move_posted = False
            state.game.push(state.done_move)
            state.done_computer_fen = None
            state.done_move = chess.Move.null()

            if online_mode() or emulation_mode():
                # for online or emulation engine the user time alraedy runs with move announcement
                # => subtract time between announcement and execution
                end_time_cmove_done = time.time()
                cmove_time = math.floor(end_time_cmove_done - state.start_time_cmove_done)
                if cmove_time > 0:
                    state.time_control.sub_online_time(state.game.turn, cmove_time)
                cmove_time = 0
                state.start_time_cmove_done = 0

            game_end = state.check_game_state()
            if game_end:
                update_elo(state, game_end.result)
                state.legal_fens = []
                state.legal_fens_after_cmove = []
                if online_mode():
                    stop_search_and_clock()
                    state.stop_fen_timer()
                stop_search_and_clock()
                if not pgn_mode():
                    DisplayMsg.show(game_end)
            else:
                state.searchmoves.reset()

                state.time_control.add_time(not state.game.turn)

                # molli new tournament time control
                if state.time_control.moves_to_go_orig > 0 and (state.game.fullmove_number - 1) == state.time_control.moves_to_go_orig:
                    state.time_control.add_game2(not state.game.turn)
                    t_player = False
                    msg = Message.TIMECONTROL_CHECK(player=t_player, movestogo=state.time_control.moves_to_go_orig, time1=state.time_control.game_time, time2=state.time_control.game_time2)
                    DisplayMsg.show(msg)

                if not online_mode() or state.game.fullmove_number > 1:
                    state.start_clock()
                else:
                    DisplayMsg.show(Message.EXIT_MENU())  # show clock
                    end_time_cmove_done = 0

                if state.interaction_mode == Mode.BRAIN:
                    brain(state.game, state.time_control, state)

                state.legal_fens = compute_legal_fens(state.game.copy())

                if pgn_mode():
                    log_pgn(state)
                    if state.game.turn == chess.WHITE:
                        if state.max_guess_white > 0:
                            if state.no_guess_white > state.max_guess_white:
                                state.last_legal_fens = []
                                get_next_pgn_move(state)
                        else:
                            state.last_legal_fens = []
                            get_next_pgn_move(state)
                    elif state.game.turn == chess.BLACK:
                        if state.max_guess_black > 0:
                            if state.no_guess_black > state.max_guess_black:
                                state.last_legal_fens = []
                                get_next_pgn_move(state)
                        else:
                            state.last_legal_fens = []
                            get_next_pgn_move(state)

            state.last_legal_fens = []
            state.newgame_happened = False

            if state.game.fullmove_number < 1:
                ModeInfo.reset_opening()
            if picotutor_mode(state) and state.dgtmenu.get_picoexplorer():
                op_eco, op_name, op_moves, op_in_book = state.picotutor.get_opening()
                if op_in_book and op_name:
                    ModeInfo.set_opening(state.book_in_use, str(op_name), op_eco)
                    DisplayMsg.show(Message.SHOW_TEXT(text_string=op_name))

        # molli: Premove/fast move: Player has done the computer move and his own move in rapid sequence
        elif fen in state.legal_fens_after_cmove and state.flag_premove and state.done_move != chess.Move.null():  # and state.interaction_mode in (Mode.NORMAL, Mode.BRAIN, Mode.TRAINING):
            logging.info('standard move after computer move detected')
            # molli: execute computer move first
            state.game.push(state.done_move)
            state.done_computer_fen = None
            state.done_move = chess.Move.null()
            state.best_move_posted = False
            state.searchmoves.reset()

            state.time_control.add_time(not state.game.turn)
            # molli new tournament time control
            if state.time_control.moves_to_go_orig > 0 and (state.game.fullmove_number - 1) == state.time_control.moves_to_go_orig:
                state.time_control.add_game2(not state.game.turn)
                t_player = False
                msg = Message.TIMECONTROL_CHECK(player=t_player, movestogo=state.time_control.moves_to_go_orig, time1=state.time_control.game_time, time2=state.time_control.game_time2)
                DisplayMsg.show(msg)

            if state.interaction_mode == Mode.BRAIN:
                brain(state.game, state.time_control, state)

            state.last_legal_fens = []
            state.legal_fens_after_cmove = []
            state.legal_fens = compute_legal_fens(state.game.copy())  # molli new legal fance based on cmove

            # standard user move handling
            legal_moves = list(state.game.legal_moves)
            move = legal_moves[state.legal_fens.index(fen)]
            user_move(move, sliding=False, state=state)
            state.last_legal_fens = state.legal_fens
            state.newgame_happened = False
            if state.interaction_mode in (Mode.NORMAL, Mode.BRAIN, Mode.REMOTE, Mode.TRAINING):
                state.legal_fens = []
            else:
                state.legal_fens = compute_legal_fens(state.game.copy())

        # Check if this is a previous legal position and allow user to restart from this position
        else:
            if state.take_back_locked or online_mode() or (emulation_mode() and not state.automatic_takeback):
                handled_fen = False
            else:
                handled_fen = False
                game_copy = copy.deepcopy(state.game)
                while game_copy.move_stack:
                    game_copy.pop()
                    if game_copy.board_fen() == fen:
                        handled_fen = True
                        logging.info('current game fen      : %s', state.game.fen())
                        logging.info('undoing game until fen: %s', fen)
                        stop_search_and_clock()
                        while len(game_copy.move_stack) < len(state.game.move_stack):
                            state.game.pop()

                            if picotutor_mode(state):
                                if state.best_move_posted:  # molli computer move already sent to tutor!
                                    state.picotutor.pop_last_move()
                                    state.best_move_posted = False
                                state.picotutor.pop_last_move()

                        # its a complete new pos, delete saved values
                        state.done_computer_fen = None
                        state.done_move = state.pb_move = chess.Move.null()
                        state.searchmoves.reset()
                        state.takeback_active = True
                        set_wait_state(Message.TAKE_BACK(game=state.game.copy()), state)  # new: force stop no matter if picochess turn

                        break

                if pgn_mode():  # molli pgn
                    log_pgn(state)
                    if state.max_guess_white > 0:
                        if state.game.turn == chess.WHITE:
                            if state.no_guess_white > state.max_guess_white:
                                get_next_pgn_move(state)
                    elif state.max_guess_black > 0:
                        if state.game.turn == chess.BLACK:
                            if state.no_guess_black > state.max_guess_black:
                                get_next_pgn_move(state)

        logging.debug('fen: %s result: %s', fen, handled_fen)
        state.stop_fen_timer()
        if handled_fen:
            state.flag_startup = False
            state.error_fen = None
            state.fen_error_occured = False
            if state.position_mode:
                tutor_str = 'POSOK'
                msg = Message.PICOTUTOR_MSG(eval_str=tutor_str, game=state.game.copy())
                DisplayMsg.show(msg)
                state.position_mode = False
                time.sleep(1)
                if not state.done_computer_fen:
                    state.start_clock()
                DisplayMsg.show(Message.EXIT_MENU())
        else:
            if fen == chess.STARTING_BOARD_FEN:
                pos960 = 518
                state.error_fen = None
                if state.position_mode:
                    tutor_str = 'POSOK'
                    msg = Message.PICOTUTOR_MSG(eval_str=tutor_str, game=state.game.copy())
                    DisplayMsg.show(msg)
                    state.position_mode = False
                    if not state.done_computer_fen:
                        state.start_clock()
                Observable.fire(Event.NEW_GAME(pos960=pos960))
            else:
                state.error_fen = fen
                start_fen_timer(state)

    def call_pico_coach(state):
        if ((state.game.turn == chess.WHITE and state.play_mode == PlayMode.USER_WHITE) or (state.game.turn == chess.BLACK and state.play_mode == PlayMode.USER_BLACK)) and not (state.game.is_checkmate() or state.game.is_stalemate()):

            state.stop_clock()
            time.sleep(0.5)
            state.stop_fen_timer()
            time.sleep(0.5)
            eval_str = 'ANALYSIS'
            msg = Message.PICOTUTOR_MSG(eval_str=eval_str)
            DisplayMsg.show(msg)
            time.sleep(2)

            t_best_move, t_best_score, t_best_mate, t_pv_best_move, t_alt_best_moves = state.picotutor.get_pos_analysis()

            tutor_str = 'POS' + str(t_best_score)
            msg = Message.PICOTUTOR_MSG(eval_str=tutor_str, score=t_best_score)
            DisplayMsg.show(msg)
            time.sleep(5)

            if t_best_mate:
                l_mate = int(t_best_mate)
                if t_best_move != chess.Move.null():
                    game_tutor = state.game.copy()
                    san_move = game_tutor.san(t_best_move)
                    game_tutor.push(t_best_move)  # for picotalker (last move spoken)
                    tutor_str = 'BEST' + san_move
                    msg = Message.PICOTUTOR_MSG(eval_str=tutor_str, game=game_tutor.copy())
                    DisplayMsg.show(msg)
                    time.sleep(5)
            else:
                l_mate = 0
            if l_mate > 0:
                eval_str = 'PICMATE_' + str(abs(l_mate))
                msg = Message.PICOTUTOR_MSG(eval_str=eval_str)
                DisplayMsg.show(msg)
                time.sleep(5)
            elif l_mate < 0:
                eval_str = 'USRMATE_' + str(abs(l_mate))
                msg = Message.PICOTUTOR_MSG(eval_str=eval_str)
                DisplayMsg.show(msg)
                time.sleep(5)
            else:
                l_max = 0
                for alt_move in t_alt_best_moves:
                    l_max = l_max + 1
                    if l_max <= 3:
                        game_tutor = state.game.copy()
                        san_move = game_tutor.san(alt_move)
                        game_tutor.push(alt_move)  # for picotalker (last move spoken)

                        tutor_str = 'BEST' + san_move
                        msg = Message.PICOTUTOR_MSG(eval_str=tutor_str, game=game_tutor.copy())
                        DisplayMsg.show(msg)
                        time.sleep(5)
                    else:
                        break

            state.start_clock()

    def set_wait_state(msg: Message, state: PicochessState, start_search=True):
        """Enter engine waiting (normal mode) and maybe (by parameter) start pondering."""
        if not state.done_computer_fen:
            state.legal_fens = compute_legal_fens(state.game.copy())
            state.last_legal_fens = []
        if state.interaction_mode in (Mode.NORMAL, Mode.BRAIN):  # @todo handle Mode.REMOTE too
            if state.done_computer_fen:
                logging.debug('best move displayed, dont search and also keep play mode: %s', state.play_mode)
                start_search = False
            else:
                old_mode = state.play_mode
                state.play_mode = PlayMode.USER_WHITE if state.game.turn == chess.WHITE else PlayMode.USER_BLACK
                if old_mode != state.play_mode:
                    logging.debug('new play mode: %s', state.play_mode)
                    text = state.play_mode.value  # type: str
                    if state.play_mode == PlayMode.USER_BLACK:
                        user_color = chess.BLACK
                    else:
                        user_color = chess.WHITE
                    if picotutor_mode(state):
                        state.picotutor.set_user_color(user_color)
                    DisplayMsg.show(Message.PLAY_MODE(play_mode=state.play_mode, play_mode_text=state.dgttranslate.text(text)))
        if start_search:
            assert engine.is_waiting(), 'engine not waiting! thinking status: %s' % engine.is_thinking()
            # Go back to analysing or observing
            if state.interaction_mode == Mode.BRAIN and not state.done_computer_fen:
                brain(state.game, state.time_control, state)
            if state.interaction_mode in (Mode.ANALYSIS, Mode.KIBITZ, Mode.PONDER, Mode.TRAINING):
                analyse(state.game, msg)
                return
            if state.interaction_mode in (Mode.OBSERVE, Mode.REMOTE):
                analyse(state.game, msg)
                return
        if not state.reset_auto:
            if state.automatic_takeback:
                stop_search_and_clock()
                state.reset_auto = True
            DisplayMsg.show(msg)
        else:
            state.automatic_takeback = False
            state.takeback_active = False
            state.reset_auto = False
        state.stop_fen_timer()

    def get_engine_level_dict(engine_level):
        """Transfer an engine level to its level_dict plus an index."""
        for eng in EngineProvider.installed_engines:
            if eng['file'] == engine.get_file():
                level_list = sorted(eng['level_dict'])
                try:
                    level_index = level_list.index(engine_level)
                    return eng['level_dict'][level_list[level_index]], level_index
                except ValueError:
                    break
        return {}, None

    def engine_mode():
        ponder_mode = analyse_mode = False
        if state.interaction_mode == Mode.BRAIN:
            ponder_mode = True
        elif state.interaction_mode in (Mode.ANALYSIS, Mode.KIBITZ, Mode.OBSERVE, Mode.PONDER):
            analyse_mode = True
        engine.mode(ponder=ponder_mode, analyse=analyse_mode)

    def switch_online(state: PicochessState):
        color = ''

        if online_mode():
            login, own_color, own_user, opp_user, game_time, fischer_inc = read_online_user_info()
            logging.debug('molli own_color in switch_online [%s]', own_color)
            logging.debug('molli own_user in switch_online [%s]', own_user)
            logging.debug('molli opp_user in switch_online [%s]', opp_user)
            logging.debug('molli game_time in switch_online [%s]', game_time)
            logging.debug('molli fischer_inc in switch_online [%s]', fischer_inc)

            ModeInfo.set_online_mode(mode=True)
            ModeInfo.set_online_own_user(name=own_user)
            ModeInfo.set_online_opponent(name=opp_user)

            if len(own_color) > 1:
                color = own_color[2]
            else:
                color = own_color

            logging.debug('molli switch_online start timecontrol')
            state.set_online_tctrl(game_time, fischer_inc)
            state.time_control.reset_start_time()

            logging.debug('molli switch_online new_color: %s', color)
            if (color == 'b' or color == 'B') and state.game.turn == chess.WHITE and state.play_mode == PlayMode.USER_WHITE and state.done_move == chess.Move.null():
                # switch to black color for user and send a 'go' to the engine
                state.play_mode = PlayMode.USER_BLACK
                text = state.play_mode.value  # type: str
                msg = Message.PLAY_MODE(play_mode=state.play_mode, play_mode_text=state.dgttranslate.text(text))

                stop_search_and_clock()

                state.last_legal_fens = []
                state.legal_fens_after_cmove = []
                state.legal_fens = []

                think(state.game, state.time_control, msg, state)

        else:
            ModeInfo.set_online_mode(mode=False)

        if pgn_mode():
            ModeInfo.set_pgn_mode(mode=True)
        else:
            ModeInfo.set_pgn_mode(mode=False)

    def get_next_pgn_move(state: PicochessState):
        log_pgn(state)
        time.sleep(0.5)

        if state.max_guess_black > 0:
            state.no_guess_black = 1
        elif state.max_guess_white > 0:
            state.no_guess_white = 1

        if not engine.is_waiting():
            stop_search_and_clock()

        state.last_legal_fens = []
        state.legal_fens_after_cmove = []
        state.best_move_displayed = state.done_computer_fen
        if state.best_move_displayed:
            state.done_computer_fen = None
            state.done_move = state.pb_move = chess.Move.null()

        state.play_mode = PlayMode.USER_WHITE if state.play_mode == PlayMode.USER_BLACK else PlayMode.USER_BLACK
        msg = Message.SET_PLAYMODE(play_mode=state.play_mode)
        DisplayMsg.show(msg)
        msg = Message.COMPUTER_MOVE_DONE()

        if state.time_control.mode == TimeMode.FIXED:
            state.time_control.reset()

        state.legal_fens = []

        cond1 = state.game.turn == chess.WHITE and state.play_mode == PlayMode.USER_BLACK
        cond2 = state.game.turn == chess.BLACK and state.play_mode == PlayMode.USER_WHITE
        if cond1 or cond2:
            state.time_control.reset_start_time()
            think(state.game, state.time_control, msg, state)
        else:
            DisplayMsg.show(msg)
            state.start_clock()
            state.legal_fens = compute_legal_fens(state.game.copy())

    def takeback(state: PicochessState):
        stop_search_and_clock()
        l_error = False
        try:
            state.game.pop()
            l_error = False
        except Exception:
            l_error = True
            logging.debug('takeback not possible!')
        if not l_error:
            if picotutor_mode(state):
                if state.best_move_posted:
                    state.picotutor.pop_last_move()
                    state.best_move_posted = False
                state.picotutor.pop_last_move()
            state.done_computer_fen = None
            state.done_move = state.pb_move = chess.Move.null()
            state.searchmoves.reset()
            state.takeback_active = True
            set_wait_state(Message.TAKE_BACK(game=state.game.copy()), state)

            if pgn_mode():  # molli pgn
                log_pgn(state)
                if state.max_guess_white > 0:
                    if state.game.turn == chess.WHITE:
                        if state.no_guess_white > state.max_guess_white:
                            get_next_pgn_move(state)
                elif state.max_guess_black > 0:
                    if state.game.turn == chess.BLACK:
                        if state.no_guess_black > state.max_guess_black:
                            get_next_pgn_move(state)

            if (state.game.board_fen() == chess.STARTING_BOARD_FEN):
                pos960 = 518
                Observable.fire(Event.NEW_GAME(pos960=pos960))

    # Enable garbage collection - needed for engne swapping as objects orphaned
    gc.enable()

    # Command line argument parsing
    parser = configargparse.ArgParser(default_config_files=[os.path.join(os.path.dirname(__file__), 'picochess.ini')])
    parser.add_argument('-e', '--engine', type=str, help="UCI engine filename/path such as 'engines/armv7l/a-stockf'",
                        default=None)
    parser.add_argument('-el', '--engine-level', type=str, help='UCI engine level', default=None)
    parser.add_argument('-er', '--engine-remote', type=str,
                        help="UCI engine filename/path such as 'engines/armv7l/a-stockf'", default=None)
    parser.add_argument('-ers', '--engine-remote-server', type=str, help='adress of the remote engine server',
                        default=None)
    parser.add_argument('-eru', '--engine-remote-user', type=str, help='username for the remote engine server')
    parser.add_argument('-erp', '--engine-remote-pass', type=str, help='password for the remote engine server')
    parser.add_argument('-erk', '--engine-remote-key', type=str, help='key file for the remote engine server')
    parser.add_argument('-erh', '--engine-remote-home', type=str, help='engine home path for the remote engine server',
                        default='')
    parser.add_argument('-d', '--dgt-port', type=str,
                        help="enable dgt board on the given serial port such as '/dev/ttyUSB0'")
    parser.add_argument('-b', '--book', type=str, help="path of book such as 'books/b-flank.bin'",
                        default='books/h-varied.bin')
    parser.add_argument('-t', '--time', type=str, default='5 0',
                        help="Time settings <FixSec> or <StMin IncSec> like '10'(move) or '5 0'(game) or '3 2'(fischer) or '40 120 60' (tournament). \
                        All values must be below 999")
    parser.add_argument('-dept', '--depth', type=int, default=0, choices=range(0, 99), help="searchdepth per move for the engine")
    parser.add_argument('-node', '--node', type=int, default=0, choices=range(0, 99), help="search nodes per move for the engine")
    parser.add_argument('-norl', '--disable-revelation-leds', action='store_true', help='disable Revelation leds')
    parser.add_argument('-l', '--log-level', choices=['notset', 'debug', 'info', 'warning', 'error', 'critical'],
                        default='warning', help='logging level')
    parser.add_argument('-lf', '--log-file', type=str, help='log to the given file')
    parser.add_argument('-pf', '--pgn-file', type=str, help='pgn file used to store the games', default='games.pgn')
    parser.add_argument('-pu', '--pgn-user', type=str, help='user name for the pgn file', default=None)
    parser.add_argument('-pe', '--pgn-elo', type=str,
                        help='user elo for the pgn file, also used for auto-adjusting the elo', default='-')
    parser.add_argument('-w', '--web-server', dest='web_server_port', nargs='?', const=80, type=int, metavar='PORT',
                        help='launch web server')
    parser.add_argument('-m', '--email', type=str, help='email used to send pgn/log files', default=None)
    parser.add_argument('-ms', '--smtp-server', type=str, help='adress of email server', default=None)
    parser.add_argument('-mu', '--smtp-user', type=str, help='username for email server', default=None)
    parser.add_argument('-mp', '--smtp-pass', type=str, help='password for email server', default=None)
    parser.add_argument('-me', '--smtp-encryption', action='store_true',
                        help='use ssl encryption connection to email server')
    parser.add_argument('-mf', '--smtp-from', type=str, help='From email', default='no-reply@picochess.org')
    parser.add_argument('-mk', '--mailgun-key', type=str, help='key used to send emails via Mailgun Webservice',
                        default=None)
    parser.add_argument('-bc', '--beep-config', choices=['none', 'some', 'all', 'sample'], help='sets standard beep config',
                        default='some')
    parser.add_argument('-bs', '--beep-some-level', type=int, default=0x03,
                        help='sets (some-)beep level from 0(=no beeps) to 15(=all beeps)')
    parser.add_argument('-uv', '--user-voice', type=str, help='voice for user', default=None)
    parser.add_argument('-cv', '--computer-voice', type=str, help='voice for computer', default=None)
    parser.add_argument('-sv', '--speed-voice', type=int, help='voice speech factor from 0(=90%%) to 9(=135%%)',
                        default=2, choices=range(0, 10))
    parser.add_argument('-vv', '--volume-voice', type=int, help='voice volume factor from 0(=50%%) to 10(=100%%)', default=10, choices=range(0, 11))
    parser.add_argument('-sp', '--enable-setpieces-voice', action='store_true',
                        help="speak last computer move again when 'set pieces' displayed")
    parser.add_argument('-u', '--enable-update', action='store_true', help='enable picochess updates')
    parser.add_argument('-ur', '--enable-update-reboot', action='store_true', help='reboot system after update')
    parser.add_argument('-nocm', '--disable-confirm-message', action='store_true', help='disable confirmation messages')
    parser.add_argument('-v', '--version', action='version', version='%(prog)s version {}'.format(version),
                        help='show current version', default=None)
    parser.add_argument('-pi', '--dgtpi', action='store_true', help='use the DGTPi hardware')
    parser.add_argument('-pt', '--ponder-interval', type=int, default=3, choices=range(1, 9),
                        help='how long each part of ponder display should be visible (default=3secs)')
    parser.add_argument('-lang', '--language', choices=['en', 'de', 'nl', 'fr', 'es', 'it'], default='en',
                        help='picochess language')
    parser.add_argument('-c', '--enable-console', action='store_true', help='use console interface')
    parser.add_argument('-cl', '--enable-capital-letters', action='store_true', help='clock messages in capital letters')
    parser.add_argument('-noet', '--disable-et', action='store_true', help='some clocks need this to work - deprecated')
    parser.add_argument('-ss', '--slow-slide', type=int, default=0, choices=range(0, 10),
                        help='extra wait time factor for a stable board position (sliding detect)')
    parser.add_argument('-nosn', '--disable-short-notation', action='store_true', help='disable short notation')
    parser.add_argument('-comf', '--comment-factor', type=int, help='comment factor from 0 to 100 for voice and written commands', default=100, choices=range(0, 100))
    parser.add_argument('-roln', '--rolling-display-normal', action='store_true', help='switch on rolling display normal mode')
    parser.add_argument('-rolp', '--rolling-display-ponder', action='store_true', help='switch on rolling display ponder mode')
    parser.add_argument('-flex', '--flexible-analysis', action='store_false', help='switch off flexible analysis mode')
    parser.add_argument('-prem', '--premove', action='store_false', help='switch off premove detection')
    parser.add_argument('-ctga', '--continue-game', action='store_true', help='continue last game after (re)start of picochess')
    parser.add_argument('-seng', '--show-engine', action='store_false', help='show engine after startup and new game')
    parser.add_argument('-teng', '--tutor-engine', type=str, default='/opt/picochess/engines/armv7l/a-stockf', help='engine used for PicoTutor analysis')
    parser.add_argument('-watc', '--tutor-watcher', action='store_true', help='Pico Watcher: atomatic move evaluation, blunder warning & move suggestion, default is off')
    parser.add_argument('-coch', '--tutor-coach', action='store_true', help='Pico Coach: move and position evaluation, move suggestion etc. on demand, default is off')
    parser.add_argument('-open', '--tutor-explorer', action='store_true', help='Pico Opening Explorer: shows the name(s) of the opening (based on ECO file), default is off')
    parser.add_argument('-tcom', '--tutor-comment', type=str, default='off', help='show game comments based on specific engines (=single) or in general (=all). Default value is off')
    parser.add_argument('-loc', '--location', type=str, default='auto', help='determine automatically location for pgn file if set to auto, otherwise the location string which is set will be used')
    parser.add_argument('-dtcs', '--def-timectrl', type=str, default='5 0', help='default time control setting when leaving an emulation engine after startup')
    parser.add_argument('-altm', '--alt-move', action='store_true', help='Playing direct alternative move for pico: default is off')
    parser.add_argument('-odec', '--online-decrement', type=float, default=2.0, help='Seconds to be subtracted after each own online move in order to sync with server times')
    parser.add_argument('-board', '--board-type', type=str, default='dgt', help='Type of e-board: "dgt", "certabo", "chesslink", "chessnut" or "noeboard" (for basic web-play only), default is "dgt"')
    parser.add_argument('-theme', '--theme', type=str, default='dark', help='Web theme, "light", "dark" , "auto" or blank, default is "dark", leave blank for another light theme, or auto for a sunrise/sunset dependent theme setting')
    parser.add_argument('-rspeed', '--rspeed', type=str, default='1.0', help='RetroSpeed factor for mame eingines, 0.0 for fullspeed, 1.0 for original speed, 0.5 for half of the original speed or any other value from 0.0 to 7.0')
    parser.add_argument('-ratdev', '--rating-deviation', type=str, help='Player rating deviation for automatic adjustment of ELO', default=350)
    parser.add_argument('-rsound', '--rsound', action='store_true', help='en/disable mame engine sound (default is off)')
    args, unknown = parser.parse_known_args()

    # Enable logging
    if args.log_file:
        handler = RotatingFileHandler('logs' + os.sep + args.log_file, maxBytes=1 * 1024 * 1024, backupCount=5)
        logging.basicConfig(level=getattr(logging, args.log_level.upper()),
                            format='%(asctime)s.%(msecs)03d %(levelname)7s %(module)10s - %(funcName)s: %(message)s',
                            datefmt="%Y-%m-%d %H:%M:%S", handlers=[handler])
    logging.getLogger('chess.engine').setLevel(logging.INFO)  # don't want to get so many python-chess uci messages

    logging.debug('#' * 20 + ' PicoChess v%s ' + '#' * 20, version)
    # log the startup parameters but hide the password fields
    a_copy = copy.copy(vars(args))
    a_copy['mailgun_key'] = a_copy['smtp_pass'] = a_copy['engine_remote_key'] = a_copy['engine_remote_pass'] = '*****'
    logging.debug('startup parameters: %s', a_copy)
    if unknown:
        logging.warning('invalid parameter given %s', unknown)

    EngineProvider.init()

    Rev2Info.set_dgtpi(args.dgtpi)
    flag_pgn_game_over = False
    state.flag_flexible_ponder = args.flexible_analysis
    state.flag_premove = args.premove
    own_user = ''
    opp_user = ''
    game_time = 0
    fischer_inc = 0
    login = ''
    state.set_location = args.location
    state.online_decrement = args.online_decrement

    try:
        board_type = dgt.util.EBoard[args.board_type.upper()]
    except KeyError:
        board_type = dgt.util.EBoard.DGT
    # wire some dgt classes
    if board_type == dgt.util.EBoard.CHESSLINK:
        dgtboard: EBoard = ChessLinkBoard()
    elif board_type == dgt.util.EBoard.CHESSNUT:
        dgtboard = ChessnutBoard()
    elif board_type == dgt.util.EBoard.CERTABO:
        dgtboard = CertaboBoard()
    else:
        dgtboard = DgtBoard(args.dgt_port, args.disable_revelation_leds, args.dgtpi, args.disable_et, args.slow_slide)
    state.dgttranslate = DgtTranslate(args.beep_config, args.beep_some_level, args.language, version)
    state.dgtmenu = DgtMenu(args.disable_confirm_message, args.ponder_interval,
                            args.user_voice, args.computer_voice, args.speed_voice, args.enable_capital_letters,
                            args.disable_short_notation, args.log_file, args.engine_remote_server,
                            args.rolling_display_normal, max(0, min(10, args.volume_voice)), board_type, args.theme,
                            round(float(args.rspeed), 2), args.rsound, args.rolling_display_ponder, args.show_engine,
                            args.tutor_coach, args.tutor_watcher, args.tutor_explorer,
                            PicoComment.from_str(args.tutor_comment), args.continue_game, args.alt_move,
                            state.dgttranslate)

    dgtdispatcher = Dispatcher(state.dgtmenu)

    tutor_engine = args.tutor_engine

    logging.debug('node %s', args.node)

    state.time_control, time_text = state.transfer_time(args.time.split(), depth=args.depth, node=args.node)
    state.tc_init_last = state.time_control.get_parameters()
    time_text.beep = False

    # The class dgtDisplay fires Event (Observable) & DispatchDgt (Dispatcher)
    DgtDisplay(state.dgttranslate, state.dgtmenu, state.time_control).start()

    # Create PicoTalker for speech output
    # molli: add probability factor for game comments args.com_fact
    state.com_factor = args.comment_factor
    logging.debug('molli: probability factor for game comments args.comment_factor %s', state.com_factor)
    state.com_factor = args.comment_factor
    if args.beep_config == 'sample':
        beeper = True
    else:
        beeper = False
    PicoTalkerDisplay(args.user_voice, args.computer_voice, args.speed_voice, args.enable_setpieces_voice,
                      state.com_factor, beeper, board_type).start()

    # Launch web server
    if args.web_server_port:
        WebServer(args.web_server_port, dgtboard, calc_theme(args.theme, state.set_location)).start()
        dgtdispatcher.register('web')

    if board_type == dgt.util.EBoard.NOEBOARD:
        logging.debug('starting PicoChess in no eboard mode')
    else:
        # Connect to DGT board
        logging.debug('starting PicoChess in board mode')
        if args.dgtpi:
            DgtPi(dgtboard).start()
            dgtdispatcher.register('i2c')
        else:
            logging.debug('(ser) starting the board connection')
            dgtboard.run()  # a clock can only be online together with the board, so we must start it infront
        DgtHw(dgtboard).start()
        dgtdispatcher.register('ser')

    # The class Dispatcher sends DgtApi messages at the correct (delayed) time out
    dgtdispatcher.start()

    # Save to PGN
    emailer = Emailer(email=args.email, mailgun_key=args.mailgun_key)
    emailer.set_smtp(sserver=args.smtp_server, suser=args.smtp_user, spass=args.smtp_pass,
                     sencryption=args.smtp_encryption, sfrom=args.smtp_from)

    PgnDisplay('games' + os.sep + args.pgn_file, emailer).start()
    if args.pgn_user:
        user_name = args.pgn_user
    else:
        if args.email:
            user_name = args.email.split('@')[0]
        else:
            user_name = 'Player'

    # Update
    if args.enable_update:
        update_picochess(args.dgtpi, args.enable_update_reboot, state.dgttranslate)

    #################################################

    ip_info_thread = threading.Timer(12, display_ip_info, args=[state])  # give RaspberyPi 10sec time to startup its network devices
    ip_info_thread.start()

    state.fen_timer = threading.Timer(4, expired_fen_timer, args=[state])
    state.fen_timer_running = False
    ###########################################

    # try the given engine first and if that fails the first from "engines.ini" then exit
    engine_file = args.engine

    engine_remote_home = args.engine_remote_home.rstrip(os.sep)

    engine_name = None
    uci_remote_shell = None

    uci_local_shell = UciShell(hostname='', username='', key_file='', password='')

    if engine_file is None:
        engine_file = EngineProvider.installed_engines[0]['file']

    engine = UciEngine(file=engine_file, uci_shell=uci_local_shell,
                       mame_par=get_engine_mame_par(state.dgtmenu.get_engine_rspeed(), state.dgtmenu.get_engine_rsound()))
    try:
        engine_name = engine.get_name()
    except AttributeError:
        logging.error('engine %s not started', engine_file)
        time.sleep(3)
        DisplayMsg.show(Message.ENGINE_FAIL())
        time.sleep(2)
        sys.exit(-1)

    # Startup - internal
    state.game = chess.Board()  # Create the current game
    fen = state.game.fen()
    state.legal_fens = compute_legal_fens(state.game.copy())  # Compute the legal FENs
    is_out_of_time_already = False  # molli: out of time message only once
    state.flag_startup = True

    all_books = get_opening_books()
    try:
        book_index = [book['file'] for book in all_books].index(args.book)
    except ValueError:
        logging.warning('selected book not present, defaulting to %s', all_books[7]['file'])
        book_index = 7
    state.book_in_use = args.book
    bookreader = chess.polyglot.open_reader(all_books[book_index]['file'])
    state.searchmoves = AlternativeMover()

    if args.pgn_elo and args.pgn_elo.isnumeric() and args.rating_deviation:
        state.rating = Rating(float(args.pgn_elo), float(args.rating_deviation))
    args.engine_level = None if args.engine_level == 'None' else args.engine_level
    if args.engine_level == '""':
        args.engine_level = None
    engine_opt, level_index = get_engine_level_dict(args.engine_level)
    engine.startup(engine_opt, state.rating)

    # Startup - external
    state.engine_level = args.engine_level
    state.old_engine_level = state.engine_level
    state.new_engine_level = state.engine_level

    if state.engine_level:
        level_text = state.dgttranslate.text('B00_level', state.engine_level)
        level_text.beep = False
    else:
        level_text = None
        state.engine_level = ''

    sys_info = {'version': version, 'engine_name': engine_name, 'user_name': user_name, 'user_elo': args.pgn_elo, 'rspeed': round(float(args.rspeed), 2)}

    DisplayMsg.show(Message.SYSTEM_INFO(info=sys_info))
    DisplayMsg.show(Message.STARTUP_INFO(info={'interaction_mode': state.interaction_mode, 'play_mode': state.play_mode,
                                               'books': all_books, 'book_index': book_index,
                                               'level_text': level_text, 'level_name': state.engine_level,
                                               'tc_init': state.time_control.get_parameters(), 'time_text': time_text}))

    # engines setup
    DisplayMsg.show(Message.ENGINE_STARTUP(installed_engines=EngineProvider.installed_engines, file=engine.get_file(), level_index=level_index, has_960=engine.has_chess960(), has_ponder=engine.has_ponder()))
    DisplayMsg.show(Message.ENGINE_SETUP())
    update_elo_display(state)

    # set timecontrol restore data set for normal engines after leaving emulation mode
    pico_time = args.def_timectrl

    if emulation_mode():
        flag_last_engine_emu = True
        time_control_l, time_text_l = state.transfer_time(pico_time.split(), depth=0, node=0)
        state.tc_init_last = time_control_l.get_parameters()

    if pgn_mode():
        ModeInfo.set_pgn_mode(mode=True)
        flag_last_engine_pgn = True
        det_pgn_guess_tctrl(state)
    else:
        ModeInfo.set_pgn_mode(mode=False)

    if online_mode():
        ModeInfo.set_online_mode(mode=True)
        set_wait_state(Message.START_NEW_GAME(game=state.game.copy(), newgame=True), state)
    else:
        ModeInfo.set_online_mode(mode=False)
        engine.newgame(state.game.copy())

    DisplayMsg.show(Message.PICOCOMMENT(picocomment='ok'))

    state.comment_file = get_comment_file()
    state.picotutor = PicoTutor(i_engine_path=tutor_engine, i_comment_file=state.comment_file, i_lang=args.language)
    state.picotutor.set_status(state.dgtmenu.get_picowatcher(), state.dgtmenu.get_picocoach(), state.dgtmenu.get_picoexplorer(), state.dgtmenu.get_picocomment())

    ModeInfo.set_game_ending(result='*')

    text: Dgt.DISPLAY_TEXT = state.dgtmenu.get_current_engine_name()
    state.engine_text = text
    state.dgtmenu.enter_top_menu()

    if state.dgtmenu.get_enginename():
        DisplayMsg.show(Message.ENGINE_NAME(engine_name=state.engine_text))

    # Event loop
    logging.info('evt_queue ready')
    while True:
        try:
            event = evt_queue.get()
        except queue.Empty:
            pass
        else:
            logging.debug('received event from evt_queue: %s', event)
            if isinstance(event, Event.FEN):
                process_fen(event.fen, state)

            elif isinstance(event, Event.KEYBOARD_MOVE):
                move = event.move
                logging.debug('keyboard move [%s]', move)
                if move not in state.game.legal_moves:
                    logging.warning('illegal move. fen: [%s]', state.game.fen())
                else:
                    game_copy = state.game.copy()
                    game_copy.push(move)
                    fen = game_copy.board_fen()
                    DisplayMsg.show(Message.DGT_FEN(fen=fen, raw=False))

            elif isinstance(event, Event.LEVEL):
                if event.options:
                    engine.startup(event.options, state.rating)
                state.new_engine_level = event.level_name
                DisplayMsg.show(Message.LEVEL(level_text=event.level_text, level_name=event.level_name,
                                              do_speak=bool(event.options)))

            elif isinstance(event, Event.NEW_ENGINE):
                old_file = engine.get_file()
                old_options = {}
                old_options = engine.get_pgn_options()
                engine_fallback = False
                # Stop the old engine cleanly
                if not emulation_mode():
                    stop_search()
                # Closeout the engine process and threads

                engine_file = event.eng['file']
                help_str = engine_file.rsplit(os.sep, 1)[1]
                remote_file = engine_remote_home + os.sep + help_str

                flag_eng = False
                flag_eng = check_ssh(args.engine_remote_server, args.engine_remote_user, args.engine_remote_pass)

                logging.debug('molli check_ssh:%s', flag_eng)
                DisplayMsg.show(Message.ENGINE_SETUP())

                if remote_engine_mode():
                    if flag_eng:
                        if not uci_remote_shell:
                            if remote_windows():
                                logging.info('molli: Remote Windows Connection')
                                uci_remote_shell = UciShell(hostname=args.engine_remote_server, username=args.engine_remote_user, key_file=args.engine_remote_key, password=args.engine_remote_pass, windows=True)
                            else:
                                logging.info('molli: Remote Mac/UNIX Connection')
                                uci_remote_shell = UciShell(hostname=args.engine_remote_server, username=args.engine_remote_user, key_file=args.engine_remote_key, password=args.engine_remote_pass)
                    else:
                        engine_fallback = True
                        DisplayMsg.show(Message.ONLINE_FAILED())
                        time.sleep(2)
                        DisplayMsg.show(Message.REMOTE_FAIL())
                        time.sleep(2)

                if engine.quit():
                    # Load the new one and send args.
                    if remote_engine_mode() and flag_eng and uci_remote_shell:
                        engine = UciEngine(file=remote_file, uci_shell=uci_remote_shell,
                                           mame_par=get_engine_mame_par(state.dgtmenu.get_engine_rspeed(), state.dgtmenu.get_engine_rsound()))
                    else:
                        engine = UciEngine(file=engine_file, uci_shell=uci_local_shell,
                                           mame_par=get_engine_mame_par(state.dgtmenu.get_engine_rspeed(), state.dgtmenu.get_engine_rsound()))
                    try:
                        engine_name = engine.get_name()
                    except AttributeError:
                        # New engine failed to start, restart old engine
                        logging.error('new engine failed to start, reverting to %s', old_file)
                        engine_fallback = True
                        event.options = old_options
                        engine_file = old_file
                        help_str = old_file.rsplit(os.sep, 1)[1]
                        remote_file = engine_remote_home + os.sep + help_str

                        if remote_engine_mode() and flag_eng and uci_remote_shell:
                            engine = UciEngine(file=remote_file, uci_shell=uci_remote_shell,
                                               mame_par=get_engine_mame_par(state.dgtmenu.get_engine_rspeed(), state.dgtmenu.get_engine_rsound()))
                        else:
                            engine = UciEngine(file=old_file, uci_shell=uci_local_shell,
                                               mame_par=get_engine_mame_par(state.dgtmenu.get_engine_rspeed(), state.dgtmenu.get_engine_rsound()))
                        try:
                            engine_name = engine.get_name()
                        except AttributeError:
                            # Help - old engine failed to restart. There is no engine
                            logging.error('no engines started')
                            DisplayMsg.show(Message.ENGINE_FAIL())
                            time.sleep(3)
                            sys.exit(-1)

                    # All done - rock'n'roll
                    if state.interaction_mode == Mode.BRAIN and not engine.has_ponder():
                        logging.debug('new engine doesnt support brain mode, reverting to %s', old_file)
                        engine_fallback = True
                        if engine.quit():
                            if remote_engine_mode() and flag_eng and uci_remote_shell:
                                engine = UciEngine(file=remote_file, uci_shell=uci_remote_shell,
                                                   mame_par=get_engine_mame_par(state.dgtmenu.get_engine_rspeed(), state.dgtmenu.get_engine_rsound()))
                            else:
                                engine = UciEngine(file=old_file, uci_shell=uci_local_shell,
                                                   mame_par=get_engine_mame_par(state.dgtmenu.get_engine_rspeed(), state.dgtmenu.get_engine_rsound()))
                            engine.startup(old_options, state.rating)
                            engine.newgame(state.game.copy())
                            try:
                                engine_name = engine.get_name()
                            except AttributeError:
                                logging.error('no engines started')
                                DisplayMsg.show(Message.ENGINE_FAIL())
                                time.sleep(3)
                                sys.exit(-1)
                        else:
                            logging.error('engine shutdown failure')
                            DisplayMsg.show(Message.ENGINE_FAIL())

                    engine.startup(event.options, state.rating)

                    if online_mode():
                        state.stop_clock()
                        DisplayMsg.show(Message.ONLINE_LOGIN())
                        # check if login successful (correct server & correct user)
                        login, own_color, own_user, opp_user, game_time, fischer_inc = read_online_user_info()
                        logging.debug('molli online login: %s', login)

                        if 'ok' not in login:
                            # server connection failed: check settings!
                            DisplayMsg.show(Message.ONLINE_FAILED())
                            time.sleep(3)
                            engine_fallback = True
                            event.options = dict()
                            old_file = 'engines/armv7l/a-stockf'
                            help_str = old_file.rsplit(os.sep, 1)[1]
                            remote_file = engine_remote_home + os.sep + help_str

                            if remote_engine_mode() and flag_eng and uci_remote_shell:
                                engine = UciEngine(file=remote_file, uci_shell=uci_remote_shell,
                                                   mame_par=get_engine_mame_par(state.dgtmenu.get_engine_rspeed(), state.dgtmenu.get_engine_rsound()))
                            else:
                                engine = UciEngine(file=old_file, uci_shell=uci_local_shell,
                                                   mame_par=get_engine_mame_par(state.dgtmenu.get_engine_rspeed(), state.dgtmenu.get_engine_rsound()))
                            try:
                                engine_name = engine.get_name()
                            except AttributeError:
                                # Help - old engine failed to restart. There is no engine
                                logging.error('no engines started')
                                DisplayMsg.show(Message.ENGINE_FAIL())
                                time.sleep(3)
                                sys.exit(-1)
                            engine.startup(event.options, state.rating)
                        else:
                            time.sleep(2)
                    elif emulation_mode() or pgn_mode():
                        # molli for emulation engine we have to reset to starting position
                        stop_search_and_clock()
                        state.game = chess.Board()
                        state.game.turn = chess.WHITE
                        state.play_mode = PlayMode.USER_WHITE
                        engine.newgame(state.game.copy())
                        state.done_computer_fen = None
                        state.done_move = state.pb_move = chess.Move.null()
                        state.searchmoves.reset()
                        state.game_declared = False
                        state.legal_fens = compute_legal_fens(state.game.copy())
                        state.last_legal_fens = []
                        state.legal_fens_after_cmove = []
                        is_out_of_time_already = False
                    else:
                        engine.newgame(state.game.copy())

                    engine_mode()

                    if engine_fallback:
                        msg = Message.ENGINE_FAIL()
                        # molli: in case of engine fail, set correct old engine display settings
                        for index in range(0, len(EngineProvider.installed_engines)):
                            if EngineProvider.installed_engines[index]['file'] == old_file:
                                logging.debug('molli index:%s', str(index))
                                state.dgtmenu.set_engine_index(index)
                        # in case engine fails, reset level as well
                        if state.old_engine_level:
                            level_text = state.dgttranslate.text('B00_level', state.old_engine_level)
                            level_text.beep = False
                        else:
                            level_text = None
                        DisplayMsg.show(Message.LEVEL(level_text=level_text, level_name=state.old_engine_level,
                                                      do_speak=False))
                        state.new_engine_level = state.old_engine_level
                    else:
                        state.searchmoves.reset()
                        msg = Message.ENGINE_READY(eng=event.eng, engine_name=engine_name,
                                                   eng_text=event.eng_text, has_levels=engine.has_levels(),
                                                   has_960=engine.has_chess960(), has_ponder=engine.has_ponder(),
                                                   show_ok=event.show_ok)
                    # Schedule cleanup of old objects
                    gc.collect()

                    set_wait_state(msg, state, not engine_fallback)
                    if state.interaction_mode in (Mode.NORMAL, Mode.BRAIN, Mode.TRAINING):   # engine isnt started/searching => stop the clock
                        state.stop_clock()
                    state.engine_text = state.dgtmenu.get_current_engine_name()
                    state.dgtmenu.exit_menu()
                else:
                    logging.error('engine shutdown failure')
                    DisplayMsg.show(Message.ENGINE_FAIL())

                state.old_engine_level = state.new_engine_level
                state.engine_level = state.new_engine_level
                state.dgtmenu.set_state_current_engine(engine_file)
                state.dgtmenu.exit_menu()
                # here dont care if engine supports pondering, cause Mode.NORMAL from startup
                if not remote_engine_mode() and not online_mode() and not pgn_mode() and not engine_fallback:
                    # dont write engine(_level) if remote/online engine or engine failure
                    write_picochess_ini('engine', event.eng['file'])
                    write_picochess_ini('engine-level', state.engine_level)

                if pgn_mode():
                    if not flag_last_engine_pgn:
                        state.tc_init_last = state.time_control.get_parameters()

                    det_pgn_guess_tctrl(state)

                    flag_last_engine_pgn = True
                elif emulation_mode():
                    if not flag_last_engine_emu:
                        state.tc_init_last = state.time_control.get_parameters()
                    flag_last_engine_emu = True
                else:
                    # molli restore last saved timecontrol
                    if (flag_last_engine_pgn or flag_last_engine_emu) and state.tc_init_last is not None and not online_mode() and not emulation_mode() and not pgn_mode():
                        state.stop_clock()
                        text = state.dgttranslate.text('N00_oktime')
                        Observable.fire(Event.SET_TIME_CONTROL(tc_init=state.tc_init_last, time_text=text, show_ok=True))
                        state.stop_clock()
                        DisplayMsg.show(Message.EXIT_MENU())
                    flag_last_engine_pgn = False
                    flag_last_engine_emu = False
                    state.tc_init_last = None

                state.comment_file = get_comment_file()  # for picotutor game comments like Boris & Sargon
                state.picotutor.init_comments(state.comment_file)

                if pgn_mode() or emulation_mode():
                    # molli: in these cases we can't continue from current position but
                    #        have to start a new game
                    if emulation_mode():
                        set_emulation_tctrl(state)
                    # prepare new game
                    if pgn_mode():
                        pgn_game_name, pgn_problem, pgn_fen, pgn_result, pgn_white, pgn_black = read_pgn_info()
                        if 'mate in' in pgn_problem or 'Mate in' in pgn_problem:
                            set_fen_from_pgn(pgn_fen, state)
                            state.play_mode = PlayMode.USER_WHITE if state.game.turn == chess.WHITE else PlayMode.USER_BLACK
                            msg = Message.PLAY_MODE(play_mode=state.play_mode, play_mode_text=state.dgttranslate.text(state.play_mode.value))
                            DisplayMsg.show(msg)
                            time.sleep(1)
                    pos960 = 518
                    Observable.fire(Event.NEW_GAME(pos960=pos960))

                if online_mode():
                    ModeInfo.set_online_mode(mode=True)
                    logging.debug('online game fen: %s', state.game.fen())
                    if (not flag_last_engine_online) or (state.game.board_fen() == chess.STARTING_BOARD_FEN):
                        pos960 = 518
                        Observable.fire(Event.NEW_GAME(pos960=pos960))
                    flag_last_engine_online = True
                else:
                    flag_last_engine_online = False
                    ModeInfo.set_online_mode(mode=False)

                if pgn_mode():
                    ModeInfo.set_pgn_mode(mode=True)
                else:
                    ModeInfo.set_pgn_mode(mode=False)

                update_elo_display(state)

            elif isinstance(event, Event.SETUP_POSITION):
                logging.debug('setting up custom fen: %s', event.fen)
                uci960 = event.uci960

                if state.game.move_stack:
                    if not (state.game.is_game_over() or state.game_declared):
                        result = GameResult.ABORT
                        DisplayMsg.show(Message.GAME_ENDS(tc_init=state.time_control.get_parameters(), result=result, play_mode=state.play_mode, game=state.game.copy()))
                state.game = chess.Board(event.fen, uci960)
                # see new_game
                stop_search_and_clock()
                if engine.has_chess960():
                    engine.option('UCI_Chess960', uci960)
                    engine.send()

                engine.newgame(state.game.copy())
                state.done_computer_fen = None
                state.done_move = state.pb_move = chess.Move.null()
                state.legal_fens_after_cmove = []
                is_out_of_time_already = False
                state.time_control.reset()
                state.searchmoves.reset()
                state.game_declared = False
                if picotutor_mode(state):
                    state.picotutor.reset()
                    state.picotutor.set_position(state.game.fen(), i_turn=state.game.turn)
                    if state.play_mode == PlayMode.USER_BLACK:
                        state.picotutor.set_user_color(chess.BLACK)
                    else:
                        state.picotutor.set_user_color(chess.WHITE)
                set_wait_state(Message.START_NEW_GAME(game=state.game.copy(), newgame=True), state)

            elif isinstance(event, Event.NEW_GAME):
                last_move_no = state.game.fullmove_number
                state.takeback_active = False
                state.flag_startup = False
                flag_pgn_game_over = False
                ModeInfo.set_game_ending(result='*')  # initialize game result for game saving status
                engine_name = engine.get_name()
                state.position_mode = False
                state.fen_error_occured = False
                state.newgame_happened = True
                newgame = state.game.move_stack or (state.game.chess960_pos() != event.pos960)

                if newgame:
                    logging.debug('starting a new game with code: %s', event.pos960)
                    uci960 = event.pos960 != 518

                    if not (state.game.is_game_over() or state.game_declared):

                        if emulation_mode():  # force abortion for mame ## molli mame enhance
                            if state.is_not_user_turn():
                                # clock must be stopped BEFORE the "book_move" event cause SetNRun resets the clock display
                                state.stop_clock()
                                state.best_move_posted = True
                                # @todo 8/8/R6P/1R6/7k/2B2K1p/8/8 and sliding Ra6 over a5 to a4 - handle this in correct way!!
                                state.game_declared = True
                                state.stop_fen_timer()
                                state.legal_fens_after_cmove = []

                        result = GameResult.ABORT
                        DisplayMsg.show(Message.GAME_ENDS(tc_init=state.time_control.get_parameters(), result=result, play_mode=state.play_mode, game=state.game.copy()))
                        time.sleep(0.3)

                    state.game = chess.Board()
                    state.game.turn = chess.WHITE

                    if uci960:
                        state.game.set_chess960_pos(event.pos960)

                    if state.play_mode != PlayMode.USER_WHITE:
                        state.play_mode = PlayMode.USER_WHITE
                        msg = Message.PLAY_MODE(play_mode=state.play_mode,
                                                play_mode_text=state.dgttranslate.text(str(state.play_mode.value)))
                        DisplayMsg.show(msg)
                    stop_search_and_clock()

                    # see setup_position
                    if engine.has_chess960():
                        engine.option('UCI_Chess960', uci960)
                        engine.send()

                    if state.interaction_mode == Mode.TRAINING:
                        engine.stop()

                    if online_mode():
                        DisplayMsg.show(Message.SEEKING())
                        engine.stop()
                        state.seeking_flag = True
                        state.stop_fen_timer()
                        ModeInfo.set_online_mode(mode=True)
                    else:
                        ModeInfo.set_online_mode(mode=False)

                    if emulation_mode():
                        DisplayMsg.show(Message.ENGINE_SETUP())

                    engine.newgame(state.game.copy())

                    state.done_computer_fen = None
                    state.done_move = state.pb_move = chess.Move.null()
                    state.time_control.reset()
                    state.best_move_posted = False
                    state.searchmoves.reset()
                    state.game_declared = False
                    update_elo_display(state)

                    if online_mode():
                        time.sleep(0.5)
                        login, own_color, own_user, opp_user, game_time, fischer_inc = read_online_user_info()
                        if 'no_user' in own_user and not login == 'ok':
                            # user login failed check login settings!!!
                            DisplayMsg.show(Message.ONLINE_USER_FAILED())
                            time.sleep(3)
                        elif 'no_player' in opp_user:
                            # no opponent found start new game or engine again!!!
                            DisplayMsg.show(Message.ONLINE_NO_OPPONENT())
                            time.sleep(3)
                        else:
                            DisplayMsg.show(Message.ONLINE_NAMES(own_user=own_user, opp_user=opp_user))
                            time.sleep(3)
                        state.seeking_flag = False
                        state.best_move_displayed = None

                    state.legal_fens = compute_legal_fens(state.game.copy())
                    state.last_legal_fens = []
                    state.legal_fens_after_cmove = []
                    is_out_of_time_already = False
                    if pgn_mode():
                        if state.max_guess > 0:
                            state.max_guess_white = state.max_guess
                            state.max_guess_black = 0
                        pgn_game_name, pgn_problem, pgn_fen, pgn_result, pgn_white, pgn_black = read_pgn_info()
                        if 'mate in' in pgn_problem or 'Mate in' in pgn_problem:
                            set_fen_from_pgn(pgn_fen, state)
                    set_wait_state(Message.START_NEW_GAME(game=state.game.copy(), newgame=newgame), state)
                    if 'no_player' not in opp_user and 'no_user' not in own_user:
                        switch_online(state)

                else:
                    if online_mode():
                        logging.debug('starting a new game with code: %s', event.pos960)
                        uci960 = event.pos960 != 518
                        state.stop_clock()

                        state.game.turn = chess.WHITE

                        if uci960:
                            state.game.set_chess960_pos(event.pos960)

                        if state.play_mode != PlayMode.USER_WHITE:
                            state.play_mode = PlayMode.USER_WHITE
                            msg = Message.PLAY_MODE(play_mode=state.play_mode,
                                                    play_mode_text=state.dgttranslate.text(str(state.play_mode.value)))
                            DisplayMsg.show(msg)

                        # see setup_position
                        stop_search_and_clock()
                        state.stop_fen_timer()

                        if engine.has_chess960():
                            engine.option('UCI_Chess960', uci960)
                            engine.send()

                        state.time_control.reset()
                        state.searchmoves.reset()

                        DisplayMsg.show(Message.SEEKING())
                        engine.stop()
                        state.seeking_flag = True

                        engine.newgame(state.game.copy())

                        login, own_color, own_user, opp_user, game_time, fischer_inc = read_online_user_info()
                        if 'no_user' in own_user:
                            # user login failed check login settings!!!
                            DisplayMsg.show(Message.ONLINE_USER_FAILED())
                            time.sleep(3)
                        elif 'no_player' in opp_user:
                            # no opponent found start new game & search!!!
                            DisplayMsg.show(Message.ONLINE_NO_OPPONENT())
                            time.sleep(3)
                        else:
                            DisplayMsg.show(Message.ONLINE_NAMES(own_user=own_user, opp_user=opp_user))
                            time.sleep(1)
                        state.seeking_flag = False
                        state.best_move_displayed = None
                        state.done_computer_fen = None
                        state.done_move = state.pb_move = chess.Move.null()
                        state.legal_fens = compute_legal_fens(state.game.copy())
                        state.last_legal_fens = []
                        state.legal_fens_after_cmove = []
                        is_out_of_time_already = False
                        state.game_declared = False
                        set_wait_state(Message.START_NEW_GAME(game=state.game.copy(), newgame=newgame), state)
                        if 'no_player' not in opp_user and 'no_user' not in own_user:
                            switch_online(state)
                    else:
                        logging.debug('no need to start a new game')
                        if pgn_mode():
                            pgn_game_name, pgn_problem, pgn_fen, pgn_result, pgn_white, pgn_black = read_pgn_info()
                            if 'mate in' in pgn_problem or 'Mate in' in pgn_problem:
                                set_fen_from_pgn(pgn_fen, state)
                                set_wait_state(Message.START_NEW_GAME(game=state.game.copy(), newgame=newgame), state)
                            else:
                                DisplayMsg.show(Message.START_NEW_GAME(game=state.game.copy(), newgame=newgame))
                        else:
                            DisplayMsg.show(Message.START_NEW_GAME(game=state.game.copy(), newgame=newgame))

                if picotutor_mode(state):
                    state.picotutor.reset()
                    if not state.flag_startup:
                        if state.play_mode == PlayMode.USER_BLACK:
                            state.picotutor.set_user_color(chess.BLACK)
                        else:
                            state.picotutor.set_user_color(chess.WHITE)

                if state.interaction_mode != Mode.REMOTE and not online_mode():
                    if state.dgtmenu.get_enginename():
                        time.sleep(0.7)  # give time for ABORT message
                        DisplayMsg.show(Message.ENGINE_NAME(engine_name=state.engine_text))
                    if pgn_mode():
                        pgn_white = ''
                        pgn_black = ''
                        time.sleep(1)
                        pgn_game_name, pgn_problem, pgn_fen, pgn_result, pgn_white, pgn_black = read_pgn_info()

                        if not pgn_white:
                            pgn_white = '????'
                        DisplayMsg.show(Message.SHOW_TEXT(text_string=pgn_white))

                        DisplayMsg.show(Message.SHOW_TEXT(text_string='versus'))

                        if not pgn_black:
                            pgn_black = '????'
                        DisplayMsg.show(Message.SHOW_TEXT(text_string=pgn_black))

                        if pgn_result:
                            DisplayMsg.show(Message.SHOW_TEXT(text_string=pgn_result))
                        if 'mate in' in pgn_problem or 'Mate in' in pgn_problem:
                            DisplayMsg.show(Message.SHOW_TEXT(text_string=pgn_problem))
                        else:
                            DisplayMsg.show(Message.SHOW_TEXT(text_string=pgn_game_name))

                        # reset pgn guess counters
                        if last_move_no > 1:
                            state.no_guess_black = 1
                            state.no_guess_white = 1
                        else:
                            log_pgn(state)
                            if state.max_guess_white > 0:
                                if state.no_guess_white > state.max_guess_white:
                                    state.last_legal_fens = []
                                    get_next_pgn_move(state)

            elif isinstance(event, Event.PAUSE_RESUME):
                if pgn_mode():
                    engine.pause_pgn_audio()
                else:
                    if engine.is_thinking():
                        state.stop_clock()
                        engine.stop(show_best=True)
                    elif not state.done_computer_fen:
                        if state.time_control.internal_running():
                            state.stop_clock()
                        else:
                            state.start_clock()
                    else:
                        logging.debug('best move displayed, dont start/stop clock')

            elif isinstance(event, Event.ALTERNATIVE_MOVE):
                if state.done_computer_fen and not emulation_mode():
                    state.done_computer_fen = None
                    state.done_move = chess.Move.null()
                    if state.interaction_mode in (Mode.NORMAL, Mode.BRAIN, Mode.TRAINING):   # @todo handle Mode.REMOTE too
                        if state.time_control.mode == TimeMode.FIXED:
                            state.time_control.reset()
                        # set computer to move - in case the user just changed the engine
                        state.play_mode = PlayMode.USER_WHITE if state.game.turn == chess.BLACK else PlayMode.USER_BLACK
                        if not state.check_game_state():
                            if picotutor_mode(state):
                                state.picotutor.pop_last_move()
                            think(state.game, state.time_control, Message.ALTERNATIVE_MOVE(game=state.game.copy(), play_mode=state.play_mode), state, searchlist=True)
                    else:
                        logging.warning('wrong function call [alternative]! mode: %s', state.interaction_mode)

            elif isinstance(event, Event.SWITCH_SIDES):
                state.flag_startup = False
                DisplayMsg.show(Message.EXIT_MENU())

                if state.interaction_mode == Mode.PONDER:
                    # molli: allow switching sides in flexble ponder mode
                    fen = state.game.board_fen()

                    if state.game.turn == chess.WHITE:
                        fen += ' b KQkq - 0 1'
                    else:
                        fen += ' w KQkq - 0 1'
                    # ask python-chess to correct the castling string
                    bit_board = chess.Board(fen)
                    bit_board.set_fen(bit_board.fen())
                    if bit_board.is_valid():
                        state.game = chess.Board(bit_board.fen())
                        stop_search_and_clock()
                        engine.newgame(state.game.copy())
                        state.done_computer_fen = None
                        state.done_move = state.pb_move = chess.Move.null()
                        state.time_control.reset()
                        state.searchmoves.reset()
                        state.game_declared = False
                        state.legal_fens = compute_legal_fens(state.game.copy())
                        state.legal_fens_after_cmove = []
                        state.last_legal_fens = []
                        engine.position(copy.deepcopy(state.game))
                        engine.ponder()
                        state.play_mode = PlayMode.USER_WHITE if state.game.turn == chess.WHITE else PlayMode.USER_BLACK
                        msg = Message.PLAY_MODE(play_mode=state.play_mode, play_mode_text=state.dgttranslate.text(state.play_mode.value))
                        DisplayMsg.show(msg)
                    else:
                        logging.debug('illegal fen %s', fen)
                        DisplayMsg.show(Message.WRONG_FEN())
                        DisplayMsg.show(Message.EXIT_MENU())

                elif state.interaction_mode in (Mode.NORMAL, Mode.BRAIN, Mode.TRAINING):
                    if not engine.is_waiting():
                        stop_search_and_clock()
                    state.automatic_takeback = False
                    state.takeback_active = False
                    state.reset_auto = False
                    state.last_legal_fens = []
                    state.legal_fens_after_cmove = []
                    state.best_move_displayed = state.done_computer_fen
                    if state.best_move_displayed:
                        move = state.done_move
                        state.done_computer_fen = None
                        state.done_move = state.pb_move = chess.Move.null()
                    else:
                        move = chess.Move.null()  # not really needed

                    state.play_mode = PlayMode.USER_WHITE if state.play_mode == PlayMode.USER_BLACK else PlayMode.USER_BLACK
                    msg = Message.PLAY_MODE(play_mode=state.play_mode, play_mode_text=state.dgttranslate.text(state.play_mode.value))

                    if state.time_control.mode == TimeMode.FIXED:
                        state.time_control.reset()

                    if picotutor_mode(state):
                        if state.play_mode == PlayMode.USER_BLACK:
                            state.picotutor.set_user_color(chess.BLACK)
                        else:
                            state.picotutor.set_user_color(chess.WHITE)
                        if state.best_move_posted:
                            state.best_move_posted = False
                            state.picotutor.pop_last_move()

                    state.legal_fens = []

                    if pgn_mode():  # molli change pgn guessing game sides
                        if state.max_guess_black > 0:
                            state.max_guess_white = state.max_guess_black
                            state.max_guess_black = 0
                        elif state.max_guess_white > 0:
                            state.max_guess_black = state.max_guess_white
                            state.max_guess_white = 0
                        state.no_guess_black = 1
                        state.no_guess_white = 1

                    cond1 = state.game.turn == chess.WHITE and state.play_mode == PlayMode.USER_BLACK
                    cond2 = state.game.turn == chess.BLACK and state.play_mode == PlayMode.USER_WHITE
                    if cond1 or cond2:
                        state.time_control.reset_start_time()
                        think(state.game, state.time_control, msg, state)
                    else:
                        DisplayMsg.show(msg)
                        state.start_clock()
                        state.legal_fens = compute_legal_fens(state.game.copy())

                    if state.best_move_displayed:
                        DisplayMsg.show(Message.SWITCH_SIDES(game=state.game.copy(), move=move))

                elif state.interaction_mode == Mode.REMOTE:
                    if not engine.is_waiting():
                        stop_search_and_clock()

                    state.last_legal_fens = []
                    state.legal_fens_after_cmove = []
                    state.best_move_displayed = state.done_computer_fen
                    if state.best_move_displayed:
                        move = state.done_move
                        state.done_computer_fen = None
                        state.done_move = state.pb_move = chess.Move.null()
                    else:
                        move = chess.Move.null()  # not really needed

                    state.play_mode = PlayMode.USER_WHITE if state.play_mode == PlayMode.USER_BLACK else PlayMode.USER_BLACK
                    msg = Message.PLAY_MODE(play_mode=state.play_mode, play_mode_text=state.dgttranslate.text(state.play_mode.value))

                    if state.time_control.mode == TimeMode.FIXED:
                        state.time_control.reset()

                    state.legal_fens = []
                    game_end = state.check_game_state()
                    if game_end:
                        DisplayMsg.show(msg)
                    else:
                        cond1 = state.game.turn == chess.WHITE and state.play_mode == PlayMode.USER_BLACK
                        cond2 = state.game.turn == chess.BLACK and state.play_mode == PlayMode.USER_WHITE
                        if cond1 or cond2:
                            state.time_control.reset_start_time()
                            think(state.game, state.time_control, msg, state)
                        else:
                            DisplayMsg.show(msg)
                            state.start_clock()
                            state.legal_fens = compute_legal_fens(state.game.copy())

                    if state.best_move_displayed:
                        DisplayMsg.show(Message.SWITCH_SIDES(game=state.game.copy(), move=move))

            elif isinstance(event, Event.DRAWRESIGN):
                if not state.game_declared:  # in case user leaves kings in place while moving other pieces
                    stop_search_and_clock()
                    DisplayMsg.show(Message.GAME_ENDS(tc_init=state.time_control.get_parameters(), result=event.result, play_mode=state.play_mode, game=state.game.copy()))
                    state.game_declared = True
                    state.stop_fen_timer()
                    state.legal_fens_after_cmove = []
                    update_elo(state, event.result)

            elif isinstance(event, Event.REMOTE_MOVE):
                state.flag_startup = False
                if board_type == dgt.util.EBoard.NOEBOARD:
                    user_move(event.move, sliding=True, state=state)
                else:
                    if state.interaction_mode == Mode.REMOTE and state.is_not_user_turn():
                        stop_search_and_clock()
                        DisplayMsg.show(Message.COMPUTER_MOVE(move=event.move, ponder=chess.Move.null(), game=state.game.copy(),
                                                              wait=False))
                        game_copy = state.game.copy()
                        game_copy.push(event.move)
                        state.done_computer_fen = game_copy.board_fen()
                        state.done_move = event.move
                        state.pb_move = chess.Move.null()
                        state.legal_fens_after_cmove = compute_legal_fens(game_copy)
                    else:
                        logging.warning('wrong function call [remote]! mode: %s turn: %s', state.interaction_mode, state.game.turn)

            elif isinstance(event, Event.BEST_MOVE):
                state.flag_startup = False
                state.take_back_locked = False
                state.best_move_posted = False
                state.takeback_active = False

                if state.interaction_mode in (Mode.NORMAL, Mode.BRAIN, Mode.TRAINING):
                    if state.is_not_user_turn():
                        # clock must be stopped BEFORE the "book_move" event cause SetNRun resets the clock display
                        state.stop_clock()
                        state.best_move_posted = True
                        # @todo 8/8/R6P/1R6/7k/2B2K1p/8/8 and sliding Ra6 over a5 to a4 - handle this in correct way!!
                        if state.game.is_game_over() and not online_mode():
                            logging.warning('illegal move on game_end - sliding? move: %s fen: %s', event.move, state.game.fen())
                        elif event.move is None:  # online game aborted or pgn move wrong or end of pgn game
                            state.game_declared = True
                            state.stop_fen_timer()
                            state.legal_fens_after_cmove = []
                            game_msg = state.game.copy()

                            if online_mode():
                                winner = ''
                                result_str = ''
                                time.sleep(0.5)
                                result_str, winner = read_online_result()
                                logging.debug('molli result_str:%s', result_str)
                                logging.debug('molli winner:%s', winner)
                                gameresult_tmp: Optional[GameResult] = None
                                gameresult_tmp2: Optional[GameResult] = None

                                if 'Checkmate' in result_str or 'checkmate' in result_str or 'mate' in result_str:
                                    gameresult_tmp = GameResult.MATE
                                elif 'Game abort' in result_str or 'timeout' in result_str:
                                    if winner:
                                        if 'white' in winner:
                                            gameresult_tmp = GameResult.ABORT
                                            gameresult_tmp2 = GameResult.WIN_WHITE
                                        else:
                                            gameresult_tmp = GameResult.ABORT
                                            gameresult_tmp2 = GameResult.WIN_BLACK
                                    else:
                                        gameresult_tmp = GameResult.ABORT
                                elif result_str == 'Draw' or result_str == 'draw':
                                    gameresult_tmp = GameResult.DRAW
                                elif 'Out of time: White wins' in result_str:
                                    gameresult_tmp = GameResult.OUT_OF_TIME
                                    gameresult_tmp2 = GameResult.WIN_WHITE
                                elif 'Out of time: Black wins' in result_str:
                                    gameresult_tmp = GameResult.OUT_OF_TIME
                                    gameresult_tmp2 = GameResult.WIN_BLACK
                                elif 'Out of time' in result_str or 'outoftime' in result_str:
                                    if winner:
                                        if 'white' in winner:
                                            gameresult_tmp = GameResult.OUT_OF_TIME
                                            gameresult_tmp2 = GameResult.WIN_WHITE
                                        else:
                                            gameresult_tmp = GameResult.OUT_OF_TIME
                                            gameresult_tmp2 = GameResult.WIN_BLACK
                                    else:
                                        gameresult_tmp = GameResult.OUT_OF_TIME
                                elif 'White wins' in result_str:
                                    gameresult_tmp = GameResult.ABORT
                                    gameresult_tmp2 = GameResult.WIN_WHITE
                                elif 'Black wins' in result_str:
                                    gameresult_tmp = GameResult.ABORT
                                    gameresult_tmp2 = GameResult.WIN_BLACK
                                elif 'OPP. resigns' in result_str or 'resign' in result_str or 'abort' in result_str:
                                    gameresult_tmp = GameResult.ABORT
                                    logging.debug('molli resign handling')
                                    if winner == '':
                                        logging.debug('molli winner not set')
                                        if state.play_mode == PlayMode.USER_BLACK:
                                            gameresult_tmp2 = GameResult.WIN_BLACK
                                        else:
                                            gameresult_tmp2 = GameResult.WIN_WHITE
                                    else:
                                        logging.debug('molli winner %s', winner)
                                        if 'white' in winner:
                                            gameresult_tmp2 = GameResult.WIN_WHITE
                                        else:
                                            gameresult_tmp2 = GameResult.WIN_BLACK

                                else:
                                    logging.debug('molli unknown result')
                                    gameresult_tmp = GameResult.ABORT

                                logging.debug('molli result_tmp:%s', gameresult_tmp)
                                logging.debug('molli result_tmp2:%s', gameresult_tmp2)

                                if gameresult_tmp2 and not (state.game.is_game_over() and gameresult_tmp == GameResult.ABORT):
                                    if gameresult_tmp == GameResult.OUT_OF_TIME:
                                        DisplayMsg.show(Message.LOST_ON_TIME())
                                        time.sleep(2)
                                        DisplayMsg.show(Message.GAME_ENDS(tc_init=state.time_control.get_parameters(), result=gameresult_tmp2, play_mode=state.play_mode, game=game_msg))
                                    else:
                                        DisplayMsg.show(Message.GAME_ENDS(tc_init=state.time_control.get_parameters(), result=gameresult_tmp, play_mode=state.play_mode, game=game_msg))
                                        time.sleep(2)
                                        DisplayMsg.show(Message.GAME_ENDS(tc_init=state.time_control.get_parameters(), result=gameresult_tmp2, play_mode=state.play_mode, game=game_msg))
                                else:
                                    if gameresult_tmp == GameResult.ABORT and gameresult_tmp2:
                                        DisplayMsg.show(Message.GAME_ENDS(tc_init=state.time_control.get_parameters(), result=gameresult_tmp2, play_mode=state.play_mode, game=game_msg))
                                    else:
                                        DisplayMsg.show(Message.GAME_ENDS(tc_init=state.time_control.get_parameters(), result=gameresult_tmp, play_mode=state.play_mode, game=game_msg))
                            else:

                                if pgn_mode():
                                    # molli: check if last move of pgn game file
                                    stop_search_and_clock()
                                    log_pgn(state)
                                    if flag_pgn_game_over:
                                        logging.debug('molli pgn: PGN END')
                                        pgn_game_name, pgn_problem, pgn_fen, pgn_result, pgn_white, pgn_black = read_pgn_info()
                                        DisplayMsg.show(Message.PGN_GAME_END(result=pgn_result))
                                    elif state.pgn_book_test:
                                        l_game_copy = state.game.copy()
                                        l_game_copy.pop()
                                        l_found = state.searchmoves.check_book(bookreader, l_game_copy)

                                        if not l_found:
                                            DisplayMsg.show(Message.PGN_GAME_END(result='*'))
                                        else:
                                            logging.debug('molli pgn: Wrong Move! Try Again!')
                                            # increase pgn guess counters
                                            if state.max_guess_black > 0 and state.game.turn == chess.WHITE:
                                                state.no_guess_black = state.no_guess_black + 1
                                                if state.no_guess_black > state.max_guess_black:
                                                    DisplayMsg.show(Message.MOVE_WRONG())
                                                else:
                                                    DisplayMsg.show(Message.MOVE_RETRY())
                                            elif state.max_guess_white > 0 and state.game.turn == chess.BLACK:
                                                state.no_guess_white = state.no_guess_white + 1
                                                if state.no_guess_white > state.max_guess_white:
                                                    DisplayMsg.show(Message.MOVE_WRONG())
                                                else:
                                                    DisplayMsg.show(Message.MOVE_RETRY())
                                            else:
                                                # user move wrong in pgn display mode only
                                                DisplayMsg.show(Message.MOVE_RETRY())
                                            if board_type == dgt.util.EBoard.NOEBOARD:
                                                Observable.fire(Event.TAKE_BACK(take_back='PGN_TAKEBACK'))
                                            else:
                                                state.takeback_active = True
                                                state.automatic_takeback = True
                                                set_wait_state(Message.TAKE_BACK(game=state.game.copy()), state)  # automatic takeback mode
                                    else:
                                        logging.debug('molli pgn: Wrong Move! Try Again!')

                                        if state.max_guess_black > 0 and state.game.turn == chess.WHITE:
                                            state.no_guess_black = state.no_guess_black + 1
                                            if state.no_guess_black > state.max_guess_black:
                                                DisplayMsg.show(Message.MOVE_WRONG())
                                            else:
                                                DisplayMsg.show(Message.MOVE_RETRY())
                                        elif state.max_guess_white > 0 and state.game.turn == chess.BLACK:
                                            state.no_guess_white = state.no_guess_white + 1
                                            if state.no_guess_white > state.max_guess_white:
                                                DisplayMsg.show(Message.MOVE_WRONG())
                                            else:
                                                DisplayMsg.show(Message.MOVE_RETRY())
                                        else:
                                            # user move wrong in pgn display mode only
                                            DisplayMsg.show(Message.MOVE_RETRY())

                                        if board_type == dgt.util.EBoard.NOEBOARD:
                                            Observable.fire(Event.TAKE_BACK(take_back='PGN_TAKEBACK'))
                                        else:
                                            state.takeback_active = True
                                            state.automatic_takeback = True
                                            set_wait_state(Message.TAKE_BACK(game=state.game.copy()), state)  # automatic takeback mode
                                else:
                                    DisplayMsg.show(Message.GAME_ENDS(tc_init=state.time_control.get_parameters(), result=GameResult.ABORT, play_mode=state.play_mode, game=state.game.copy()))

                            time.sleep(0.5)
                        else:
                            if event.inbook:
                                DisplayMsg.show(Message.BOOK_MOVE())
                            state.searchmoves.exclude(event.move)

                            if online_mode() or emulation_mode():
                                state.start_time_cmove_done = time.time()  # time should alraedy run for the player
                            DisplayMsg.show(Message.EXIT_MENU())
                            DisplayMsg.show(Message.COMPUTER_MOVE(move=event.move, ponder=event.ponder, game=state.game.copy(), wait=event.inbook))
                            game_copy = state.game.copy()
                            game_copy.push(event.move)

                            if picotutor_mode(state):
                                if pgn_mode():
                                    t_color = state.picotutor.get_user_color()
                                    if t_color == chess.BLACK:
                                        state.picotutor.set_user_color(chess.WHITE)
                                    else:
                                        state.picotutor.set_user_color(chess.BLACK)

                                valid = state.picotutor.push_move(event.move)

                                if not valid:
                                    state.picotutor.set_position(game_copy.fen(), i_turn=game_copy.turn)

                                    if state.play_mode == PlayMode.USER_BLACK:
                                        state.picotutor.set_user_color(chess.BLACK)
                                    else:
                                        state.picotutor.set_user_color(chess.WHITE)

                            state.done_computer_fen = game_copy.board_fen()
                            state.done_move = event.move

                            brain_book = state.interaction_mode == Mode.BRAIN and event.inbook
                            state.pb_move = event.ponder if event.ponder and not brain_book else chess.Move.null()
                            state.legal_fens_after_cmove = compute_legal_fens(game_copy)

                            if pgn_mode():
                                # molli pgn: reset pgn guess counters
                                if state.max_guess_black > 0 and not state.game.turn == chess.BLACK:
                                    state.no_guess_black = 1
                                elif state.max_guess_white > 0 and not state.game.turn == chess.WHITE:
                                    state.no_guess_white = 1

                            # molli: noeboard/WEB-Play
                            if board_type == dgt.util.EBoard.NOEBOARD:
                                logging.info('done move detected')
                                assert state.interaction_mode in (Mode.NORMAL, Mode.BRAIN, Mode.REMOTE, Mode.TRAINING), 'wrong mode: %s' % state.interaction_mode

                                time.sleep(0.5)
                                DisplayMsg.show(Message.COMPUTER_MOVE_DONE())

                                state.best_move_posted = False
                                state.game.push(state.done_move)
                                state.done_computer_fen = None
                                state.done_move = chess.Move.null()

                                if online_mode() or emulation_mode():
                                    # for online or emulation engine the user time alraedy runs with move announcement
                                    # => subtract time between announcement and execution
                                    end_time_cmove_done = time.time()
                                    cmove_time = math.floor(end_time_cmove_done - state.start_time_cmove_done)
                                    if cmove_time > 0:
                                        state.time_control.sub_online_time(state.game.turn, cmove_time)
                                    cmove_time = 0
                                    state.start_time_cmove_done = 0

                                game_end = state.check_game_state()
                                if game_end:
                                    update_elo(state, game_end.result)
                                    state.legal_fens = []
                                    state.legal_fens_after_cmove = []
                                    if online_mode():
                                        stop_search_and_clock()
                                        state.stop_fen_timer()
                                    stop_search_and_clock()
                                    if not pgn_mode():
                                        DisplayMsg.show(game_end)
                                else:
                                    state.searchmoves.reset()

                                    state.time_control.add_time(not state.game.turn)

                                    # molli new tournament time control
                                    if state.time_control.moves_to_go_orig > 0 and (state.game.fullmove_number - 1) == state.time_control.moves_to_go_orig:
                                        state.time_control.add_game2(not state.game.turn)
                                        t_player = False
                                        msg = Message.TIMECONTROL_CHECK(player=t_player, movestogo=state.time_control.moves_to_go_orig, time1=state.time_control.game_time, time2=state.time_control.game_time2)
                                        DisplayMsg.show(msg)

                                    if not online_mode() or state.game.fullmove_number > 1:
                                        state.start_clock()
                                    else:
                                        DisplayMsg.show(Message.EXIT_MENU())  # show clock
                                        end_time_cmove_done = 0

                                    if state.interaction_mode == Mode.BRAIN:
                                        brain(state.game, state.time_control, state)

                                    state.legal_fens = compute_legal_fens(state.game.copy())

                                    if pgn_mode():
                                        log_pgn(state)
                                        if state.game.turn == chess.WHITE:
                                            if state.max_guess_white > 0:
                                                if state.no_guess_white > state.max_guess_white:
                                                    state.last_legal_fens = []
                                                    get_next_pgn_move(state)
                                            else:
                                                state.last_legal_fens = []
                                                get_next_pgn_move(state)
                                        elif state.game.turn == chess.BLACK:
                                            if state.max_guess_black > 0:
                                                if state.no_guess_black > state.max_guess_black:
                                                    state.last_legal_fens = []
                                                    get_next_pgn_move(state)
                                            else:
                                                state.last_legal_fens = []
                                                get_next_pgn_move(state)

                                state.last_legal_fens = []
                                state.newgame_happened = False

                                if state.game.fullmove_number < 1:
                                    ModeInfo.reset_opening()
                                if picotutor_mode(state) and state.dgtmenu.get_picoexplorer():
                                    op_eco, op_name, op_moves, op_in_book = state.picotutor.get_opening()
                                    if op_in_book and op_name:
                                        ModeInfo.set_opening(state.book_in_use, str(op_name), op_eco)
                                        DisplayMsg.show(Message.SHOW_TEXT(text_string=op_name))
                            # molli end noeboard/Web-Play
                    else:
                        logging.warning('wrong function call [best]! mode: %s turn: %s', state.interaction_mode, state.game.turn)
                else:
                    logging.warning('wrong function call [best]! mode: %s turn: %s', state.interaction_mode, state.game.turn)

            elif isinstance(event, Event.NEW_PV):
                if state.interaction_mode == Mode.BRAIN and engine.is_pondering():
                    logging.debug('in brain mode and pondering ignore pv %s', event.pv[:3])
                else:
                    # illegal moves can occur if a pv from the engine arrives at the same time as an user move
                    if state.game.is_legal(event.pv[0]):
                        DisplayMsg.show(Message.NEW_PV(pv=event.pv, mode=state.interaction_mode, game=state.game.copy()))
                    else:
                        logging.info('illegal move can not be displayed. move: %s fen: %s', event.pv[0], state.game.fen())
                        logging.info('engine status: t:%s p:%s', engine.is_thinking(), engine.is_pondering())

            elif isinstance(event, Event.NEW_SCORE):
                if state.interaction_mode == Mode.BRAIN and engine.is_pondering():
                    logging.debug('in brain mode and pondering, ignore score %s', event.score)
                else:
                    if event.score == 999 or event.score == -999:
                        flag_pgn_game_over = True  # molli pgn mode: signal that pgn is at end
                    else:
                        flag_pgn_game_over = False

                    DisplayMsg.show(Message.NEW_SCORE(score=event.score, mate=event.mate, mode=state.interaction_mode,
                                                      turn=state.game.turn))

            elif isinstance(event, Event.NEW_DEPTH):
                if state.interaction_mode == Mode.BRAIN and engine.is_pondering():
                    logging.debug('in brain mode and pondering, ignore depth %s', event.depth)
                else:
                    if event.depth == 999:
                        flag_pgn_game_over = True
                    else:
                        flag_pgn_game_over = False
                    DisplayMsg.show(Message.NEW_DEPTH(depth=event.depth))

            elif isinstance(event, Event.START_SEARCH):
                DisplayMsg.show(Message.SEARCH_STARTED())

            elif isinstance(event, Event.STOP_SEARCH):
                DisplayMsg.show(Message.SEARCH_STOPPED())

            elif isinstance(event, Event.SET_INTERACTION_MODE):
                if event.mode not in (Mode.NORMAL, Mode.REMOTE, Mode.TRAINING) and state.done_computer_fen:  # @todo check why still needed
                    state.dgtmenu.set_mode(state.interaction_mode)  # undo the button4 stuff
                    logging.warning('mode cant be changed to a pondering mode as long as a move is displayed')
                    mode_text = state.dgttranslate.text('Y10_errormode')
                    msg = Message.INTERACTION_MODE(mode=state.interaction_mode, mode_text=mode_text, show_ok=False)
                    DisplayMsg.show(msg)
                else:
                    if event.mode == Mode.PONDER:
                        state.newgame_happened = False
                    stop_search_and_clock()
                    state.interaction_mode = event.mode
                    engine_mode()
                    msg = Message.INTERACTION_MODE(mode=event.mode, mode_text=event.mode_text, show_ok=event.show_ok)
                    set_wait_state(msg, state)  # dont clear searchmoves here

            elif isinstance(event, Event.SET_OPENING_BOOK):
                write_picochess_ini('book', event.book['file'])
                logging.debug('changing opening book [%s]', event.book['file'])
                bookreader = chess.polyglot.open_reader(event.book['file'])
                DisplayMsg.show(Message.OPENING_BOOK(book_text=event.book_text, show_ok=event.show_ok))
                state.book_in_use = event.book['file']
                state.stop_fen_timer()

            elif isinstance(event, Event.SHOW_ENGINENAME):
                DisplayMsg.show(Message.SHOW_ENGINENAME(show_enginename=event.show_enginename))

            elif isinstance(event, Event.SAVE_GAME):
                if event.pgn_filename:
                    state.stop_clock()
                    DisplayMsg.show(Message.SAVE_GAME(tc_init=state.time_control.get_parameters(), play_mode=state.play_mode, game=state.game.copy(), pgn_filename=event.pgn_filename))

            elif isinstance(event, Event.READ_GAME):
                if event.pgn_filename:
                    DisplayMsg.show(Message.READ_GAME(pgn_filename=event.pgn_filename))
                    read_pgn_file(event.pgn_filename, state)

            elif isinstance(event, Event.CONTLAST):
                DisplayMsg.show(Message.CONTLAST(contlast=event.contlast))

            elif isinstance(event, Event.ALTMOVES):
                DisplayMsg.show(Message.ALTMOVES(altmoves=event.altmoves))

            elif isinstance(event, Event.PICOWATCHER):
                if (state.dgtmenu.get_picowatcher() or state.dgtmenu.get_picocoach()):
                    pico_calc = True
                else:
                    pico_calc = False
                state.picotutor.set_status(state.dgtmenu.get_picowatcher(), state.dgtmenu.get_picocoach(), state.dgtmenu.get_picoexplorer(), state.dgtmenu.get_picocomment())
                if event.picowatcher:
                    state.flag_picotutor = True
                    state.picotutor.set_position(state.game.fen(), i_turn=state.game.turn)
                    if state.play_mode == PlayMode.USER_BLACK:
                        state.picotutor.set_user_color(chess.BLACK)
                    else:
                        state.picotutor.set_user_color(chess.WHITE)
                elif state.dgtmenu.get_picocoach():
                    state.flag_picotutor = True
                elif state.dgtmenu.get_picoexplorer():
                    state.flag_picotutor = True
                else:
                    state.flag_picotutor = False
                    if pico_calc:
                        state.picotutor.stop()
                DisplayMsg.show(Message.PICOWATCHER(picowatcher=event.picowatcher))

            elif isinstance(event, Event.PICOCOACH):

                pico_calc = False
                if (state.dgtmenu.get_picowatcher() or state.dgtmenu.get_picocoach()):
                    pico_calc = True
                else:
                    pico_calc = False

                state.picotutor.set_status(state.dgtmenu.get_picowatcher(), state.dgtmenu.get_picocoach(), state.dgtmenu.get_picoexplorer(), state.dgtmenu.get_picocomment())

                if event.picocoach:
                    state.flag_picotutor = True
                    state.picotutor.set_position(state.game.fen(), i_turn=state.game.turn)
                    if state.play_mode == PlayMode.USER_BLACK:
                        state.picotutor.set_user_color(chess.BLACK)
                    else:
                        state.picotutor.set_user_color(chess.WHITE)
                elif state.dgtmenu.get_picowatcher():
                    state.flag_picotutor = True
                elif state.dgtmenu.get_picoexplorer():
                    state.flag_picotutor = True
                else:
                    state.flag_picotutor = False
                    if pico_calc:
                        state.picotutor.stop()

                DisplayMsg.show(Message.PICOCOACH(picocoach=event.picocoach))
                if state.dgtmenu.get_picocoach() and board_type == dgt.util.EBoard.NOEBOARD:
                    call_pico_coach(state)

            elif isinstance(event, Event.PICOEXPLORER):
                if (state.dgtmenu.get_picowatcher() or state.dgtmenu.get_picocoach()):
                    pico_calc = True
                else:
                    pico_calc = False
                state.picotutor.set_status(state.dgtmenu.get_picowatcher(), state.dgtmenu.get_picocoach(), state.dgtmenu.get_picoexplorer(), state.dgtmenu.get_picocomment())
                if event.picoexplorer:
                    state.flag_picotutor = True
                else:
                    if state.dgtmenu.get_picowatcher() or state.dgtmenu.get_picocoach():
                        state.flag_picotutor = True
                    else:
                        state.flag_picotutor = False
                        if pico_calc:
                            state.picotutor.stop()
                DisplayMsg.show(Message.PICOEXPLORER(picoexplorer=event.picoexplorer))

            elif isinstance(event, Event.RSPEED):
                if emulation_mode():
                    # restart engine with new retro speed
                    old_options = engine.get_pgn_options()
                    DisplayMsg.show(Message.ENGINE_SETUP())
                    if engine.quit():
                        engine = UciEngine(file=engine_file, uci_shell=uci_local_shell,
                                           mame_par=get_engine_mame_par(state.dgtmenu.get_engine_rspeed(), state.dgtmenu.get_engine_rsound()))
                        engine.startup(old_options, state.rating)
                        stop_search_and_clock()
                        state.game = chess.Board()
                        state.game.turn = chess.WHITE
                        state.play_mode = PlayMode.USER_WHITE
                        engine.newgame(state.game.copy())
                        state.done_computer_fen = None
                        state.done_move = state.pb_move = chess.Move.null()
                        state.searchmoves.reset()
                        state.game_declared = False
                        state.legal_fens = compute_legal_fens(state.game.copy())
                        state.last_legal_fens = []
                        state.legal_fens_after_cmove = []
                        is_out_of_time_already = False
                        engine_mode()
                        DisplayMsg.show(Message.RSPEED(rspeed=event.rspeed))
                        update_elo_display(state)
                    else:
                        logging.error('engine shutdown failure')
                        DisplayMsg.show(Message.ENGINE_FAIL())

            elif isinstance(event, Event.TAKE_BACK):
                if state.game.move_stack and (event.take_back == 'PGN_TAKEBACK' or not (
                        state.take_back_locked or online_mode() or (
                        emulation_mode() and not state.automatic_takeback))):
                    takeback(state)

            elif isinstance(event, Event.PICOCOMMENT):
                DisplayMsg.show(Message.PICOCOMMENT(picocomment=event.picocomment))

            elif isinstance(event, Event.SET_TIME_CONTROL):
                state.time_control.stop_internal(log=False)
                tc_init = event.tc_init

                state.time_control = TimeControl(**tc_init)

                if not pgn_mode() and not online_mode():
                    if tc_init['moves_to_go'] > 0:
                        if state.time_control.mode == TimeMode.BLITZ:
                            write_picochess_ini('time', '{:d} {:d} 0 {:d}'.format(tc_init['moves_to_go'], tc_init['blitz'], tc_init['blitz2']))
                        elif state.time_control.mode == TimeMode.FISCHER:
                            write_picochess_ini('time', '{:d} {:d} {:d} {:d}'.format(tc_init['moves_to_go'], tc_init['blitz'], tc_init['fischer'], tc_init['blitz2']))
                    elif state.time_control.mode == TimeMode.BLITZ:
                        write_picochess_ini('time', '{:d} 0'.format(tc_init['blitz']))
                    elif state.time_control.mode == TimeMode.FISCHER:
                        write_picochess_ini('time', '{:d} {:d}'.format(tc_init['blitz'], tc_init['fischer']))
                    elif state.time_control.mode == TimeMode.FIXED:
                        write_picochess_ini('time', '{:d}'.format(tc_init['fixed']))

                    if state.time_control.depth > 0:
                        write_picochess_ini('depth', '{:d}'.format(tc_init['depth']))
                    else:
                        write_picochess_ini('depth', '{:d}'.format(0))

                    if state.time_control.node > 0:
                        write_picochess_ini('node', '{:d}'.format(tc_init['node']))
                    else:
                        write_picochess_ini('node', '{:d}'.format(0))

                text = Message.TIME_CONTROL(time_text=event.time_text, show_ok=event.show_ok, tc_init=tc_init)
                DisplayMsg.show(text)
                state.stop_fen_timer()

            elif isinstance(event, Event.CLOCK_TIME):
                if dgtdispatcher.is_prio_device(event.dev, event.connect):  # transfer only the most prio clock's time
                    logging.debug('setting tc clock time - prio: %s w:%s b:%s', event.dev,
                                  hms_time(event.time_white), hms_time(event.time_black))

                    if state.time_control.mode != TimeMode.FIXED and (event.time_white == state.time_control.game_time and event.time_black == state.time_control.game_time):
                        pass
                    else:
                        moves_to_go = state.time_control.moves_to_go_orig - state.game.fullmove_number + 1
                        if moves_to_go < 0:
                            moves_to_go = 0
                        state.time_control.set_clock_times(white_time=event.time_white, black_time=event.time_black, moves_to_go=moves_to_go)

                    # find out, if we are in bullet time (<=60secs on users clock or lowest time if user side unknown)
                    time_u = event.time_white
                    time_c = event.time_black
                    if state.interaction_mode in (Mode.NORMAL, Mode.BRAIN, Mode.TRAINING):   # @todo handle Mode.REMOTE too
                        if state.play_mode == PlayMode.USER_BLACK:
                            time_u, time_c = time_c, time_u
                    else:  # here, we use the lowest time
                        if time_c < time_u:
                            time_u, time_c = time_c, time_u
                    low_time = False  # molli allow the speech output even for less than 60 seconds
                    dgtboard.low_time = low_time
                    if state.interaction_mode == Mode.TRAINING or state.position_mode:
                        pass
                    else:
                        DisplayMsg.show(Message.CLOCK_TIME(time_white=event.time_white, time_black=event.time_black,
                                                           low_time=low_time))
                else:
                    logging.debug('ignore clock time - too low prio: %s', event.dev)
            elif isinstance(event, Event.OUT_OF_TIME):
                # molli: allow further playing even when run out of time
                if not is_out_of_time_already and not online_mode():  # molli in online mode the server decides
                    state.stop_clock()
                    result = GameResult.OUT_OF_TIME
                    DisplayMsg.show(Message.GAME_ENDS(tc_init=state.time_control.get_parameters(), result=result, play_mode=state.play_mode, game=state.game.copy()))
                    is_out_of_time_already = True
                    update_elo(state, result)

            elif isinstance(event, Event.SHUTDOWN):
                stop_search()
                state.stop_clock()
                engine.quit()

                try:
                    if uci_remote_shell:
                        if uci_remote_shell.get():
                            try:
                                uci_remote_shell.get().__exit__(None, None, None)  # force to call __exit__ (close shell connection)
                            except Exception:
                                pass
                except Exception:
                    pass

                result = GameResult.ABORT
                DisplayMsg.show(Message.GAME_ENDS(tc_init=state.time_control.get_parameters(), result=result, play_mode=state.play_mode, game=state.game.copy()))
                DisplayMsg.show(Message.SYSTEM_SHUTDOWN())
                time.sleep(5)  # molli allow more time for commentary chat
                shutdown(args.dgtpi, dev=event.dev)  # @todo make independant of remote eng

            elif isinstance(event, Event.REBOOT):
                stop_search()
                state.stop_clock()
                engine.quit()
                result = GameResult.ABORT
                DisplayMsg.show(Message.GAME_ENDS(tc_init=state.time_control.get_parameters(), result=result, play_mode=state.play_mode, game=state.game.copy()))
                DisplayMsg.show(Message.SYSTEM_REBOOT())
                time.sleep(5)  # molli allow more time for commentary chat
                reboot(args.dgtpi and uci_local_shell.get() is None, dev=event.dev)  # @todo make independant of remote eng

            elif isinstance(event, Event.EMAIL_LOG):
                email_logger = Emailer(email=args.email, mailgun_key=args.mailgun_key)
                email_logger.set_smtp(sserver=args.smtp_server, suser=args.smtp_user, spass=args.smtp_pass,
                                      sencryption=args.smtp_encryption, sfrom=args.smtp_from)
                body = 'You probably want to forward this file to a picochess developer ;-)'
                email_logger.send('Picochess LOG', body, '/opt/picochess/logs/{}'.format(args.log_file))

            elif isinstance(event, Event.SET_VOICE):
                DisplayMsg.show(Message.SET_VOICE(type=event.type, lang=event.lang, speaker=event.speaker,
                                                  speed=event.speed))

            elif isinstance(event, Event.KEYBOARD_BUTTON):
                DisplayMsg.show(Message.DGT_BUTTON(button=event.button, dev=event.dev))

            elif isinstance(event, Event.KEYBOARD_FEN):
                DisplayMsg.show(Message.DGT_FEN(fen=event.fen, raw=False))

            elif isinstance(event, Event.EXIT_MENU):
                DisplayMsg.show(Message.EXIT_MENU())

            elif isinstance(event, Event.UPDATE_PICO):
                DisplayMsg.show(Message.UPDATE_PICO())
                checkout_tag(event.tag)
                DisplayMsg.show(Message.EXIT_MENU())

            elif isinstance(event, Event.REMOTE_ROOM):
                DisplayMsg.show(Message.REMOTE_ROOM(inside=event.inside))

            elif isinstance(event, Event.PROMOTION):
                DisplayMsg.show(Message.PROMOTION_DONE(move=event.move))

            else:  # Default
                logging.warning('event not handled : [%s]', event)

            evt_queue.task_done()


if __name__ == '__main__':
    main()<|MERGE_RESOLUTION|>--- conflicted
+++ resolved
@@ -1284,66 +1284,8 @@
             logging.debug('Already in this fen: %s', fen)
             state.flag_startup = False
             # molli: Chess tutor
-<<<<<<< HEAD
-            if picotutor_mode(state) and state.dgtmenu.get_picocoach() and fen != chess.STARTING_BOARD_FEN and not state.take_back_locked and not fen_error_occured and not position_mode and not state.automatic_takeback:
+            if picotutor_mode(state) and state.dgtmenu.get_picocoach() and fen != chess.STARTING_BOARD_FEN and not state.take_back_locked and not state.fen_error_occured and not state.position_mode and not state.automatic_takeback:
                 call_pico_coach(state)
-=======
-            if picotutor_mode(state) and state.dgtmenu.get_picocoach() and fen != chess.STARTING_BOARD_FEN and not state.take_back_locked and not state.fen_error_occured and not state.position_mode and not state.automatic_takeback:
-                if ((state.game.turn == chess.WHITE and state.play_mode == PlayMode.USER_WHITE) or (state.game.turn == chess.BLACK and state.play_mode == PlayMode.USER_BLACK)) and not (state.game.is_checkmate() or state.game.is_stalemate()):
-                    state.stop_clock()
-                    state.stop_fen_timer()
-                    eval_str = 'ANALYSIS'
-                    msg = Message.PICOTUTOR_MSG(eval_str=eval_str)
-                    DisplayMsg.show(msg)
-                    time.sleep(2)
-
-                    t_best_move, t_best_score, t_best_mate, t_pv_best_move, t_alt_best_moves = state.picotutor.get_pos_analysis()
-
-                    tutor_str = 'POS' + str(t_best_score)
-                    msg = Message.PICOTUTOR_MSG(eval_str=tutor_str, score=t_best_score)
-                    DisplayMsg.show(msg)
-                    time.sleep(5)
-
-                    if t_best_mate:
-                        l_mate = int(t_best_mate)
-                        if t_best_move != chess.Move.null():
-                            game_tutor = state.game.copy()
-                            san_move = game_tutor.san(t_best_move)
-                            game_tutor.push(t_best_move)  # for picotalker (last move spoken)
-                            tutor_str = 'BEST' + san_move
-                            msg = Message.PICOTUTOR_MSG(eval_str=tutor_str, game=game_tutor.copy())
-                            DisplayMsg.show(msg)
-                            time.sleep(5)
-                    else:
-                        l_mate = 0
-                    if l_mate > 0:
-                        eval_str = 'PICMATE_' + str(abs(l_mate))
-                        msg = Message.PICOTUTOR_MSG(eval_str=eval_str)
-                        DisplayMsg.show(msg)
-                        time.sleep(5)
-                    elif l_mate < 0:
-                        eval_str = 'USRMATE_' + str(abs(l_mate))
-                        msg = Message.PICOTUTOR_MSG(eval_str=eval_str)
-                        DisplayMsg.show(msg)
-                        time.sleep(5)
-                    else:
-                        l_max = 0
-                        for alt_move in t_alt_best_moves:
-                            l_max = l_max + 1
-                            if l_max <= 3:
-                                game_tutor = state.game.copy()
-                                san_move = game_tutor.san(alt_move)
-                                game_tutor.push(alt_move)  # for picotalker (last move spoken)
-
-                                tutor_str = 'BEST' + san_move
-                                msg = Message.PICOTUTOR_MSG(eval_str=tutor_str, game=game_tutor.copy())
-                                DisplayMsg.show(msg)
-                                time.sleep(5)
-                            else:
-                                break
-
-                    state.start_clock()
->>>>>>> ac809dce
             else:
                 if state.position_mode:
                     # position finally alright!
