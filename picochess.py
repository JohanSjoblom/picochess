--- conflicted
+++ resolved
@@ -278,14 +278,9 @@
             while game_history.move_stack:
                 game_history.pop()
                 if game_history.fen().split(' ')[0] == fen:
-<<<<<<< HEAD
-                    logging.debug("Current game FEN: " + str(game.fen))
-                    logging.debug("Undoing game until FEN :" + fen)
-=======
                     logging.debug("Legal Fens root       : " + str(legal_fens.root))
                     logging.debug("Current game FEN      : " + str(game.fen()))
                     logging.debug("Undoing game until FEN: " + fen)
->>>>>>> 3e0a82ff
                     stop_search()
                     while len(game_history.move_stack) < len(game.move_stack):
                         game.pop()
