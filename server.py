# Copyright (C) 2013-2014 Jean-Francois Romang (jromang@posteo.de)
#                         Shivkumar Shivaji ()
#
# This program is free software: you can redistribute it and/or modify
# it under the terms of the GNU General Public License as published by
# the Free Software Foundation, either version 3 of the License, or
# (at your option) any later version.
#
# This program is distributed in the hope that it will be useful,
# but WITHOUT ANY WARRANTY; without even the implied warranty of
# MERCHANTABILITY or FITNESS FOR A PARTICULAR PURPOSE. See the
# GNU General Public License for more details.
#
# You should have received a copy of the GNU General Public License
# along with this program. If not, see <http://www.gnu.org/licenses/>.

import threading

from flask import Flask
import tornado.web
import tornado.wsgi
from tornado.websocket import WebSocketHandler
from tornado.ioloop import IOLoop
from multiprocessing.pool import ThreadPool
from utilities import *
import queue
from web.picoweb import picoweb as pw
import chess.pgn as pgn
import json
import datetime

_workers = ThreadPool(5)

client_ips = []

def create_game_header(cls, game):
    game.headers["Result"] = "*"
    game.headers["White"] = "None"
    game.headers["Black"] = "None"
    game.headers["Event"] = "PicoChess game"
    game.headers["Date"] = datetime.datetime.now().date().strftime('%Y-%m-%d')
    game.headers["Round"] = "?"

    if 'system_info' in cls.shared:
        if "location" in cls.shared['system_info']:
            game.headers["Site"] = cls.shared['system_info']['location']
        if "user_name" in cls.shared['system_info']:
            user_name = cls.shared['system_info']['user_name']
        if "engine_name" in cls.shared['system_info']:
            engine_name = cls.shared['system_info']['engine_name']
    else:
        game.headers["Site"] = "picochess.org"
        user_name = "User"
        engine_name = "Picochess"
        

    if 'game_info' in cls.shared:
        if "play_mode" in cls.shared["game_info"]:
            if "level" in cls.shared["game_info"]:
                engine_name += " (Level {0})".format(cls.shared["game_info"]["level"])
            game.headers["Black"] = engine_name if cls.shared["game_info"][
                                                       "play_mode"] == PlayMode.PLAY_WHITE else user_name
            game.headers["White"] = engine_name if cls.shared["game_info"][
                                                       "play_mode"] == PlayMode.PLAY_BLACK else user_name

            comp_color = "Black" if cls.shared["game_info"]["play_mode"] == PlayMode.PLAY_WHITE else "White"
            user_color = "Black" if cls.shared["game_info"]["play_mode"] == PlayMode.PLAY_BLACK else "White"
            game.headers[comp_color + "Elo"] = "2900"
            game.headers[user_color + "Elo"] = "-"

    # http://www6.chessclub.com/help/PGN-spec saying: not valid!
    # must be set in TimeControl-tag and with other format anyway
    # if "time_control_string" in self.shared["game_info"]:
    #    game.headers["Event"] = "Time " + self.shared["game_info"]["time_control_string"]

def update_headers(cls):
    g = pgn.Game()
    create_game_header(cls, g)
    exp = pgn.StringExporter()
    g.export(exp, headers=True, comments=False, variations=False)
    pgn_str = str(exp)
    EventHandler.write_to_clients({'event': 'header', 'header': pgn_str})


class ChannelHandler(tornado.web.RequestHandler):
    def initialize(self, shared=None):
        self.shared = shared

    def real_ip(self):
        x_real_ip = self.request.headers.get("X-Real-IP")
        real_ip = self.request.remote_ip if not x_real_ip else x_real_ip
        return real_ip

    def post(self):
        action = self.get_argument("action")
        if self.real_ip() == client_ips[0]:
            print("Client IP hit!")

        if action == 'broadcast':
            fen = self.get_argument("fen")

            move_stack = self.get_argument("moveStack")
            move_stack = json.loads(move_stack)
            game = pgn.Game()

            create_game_header(self, game)

            tmp = game
            for move in move_stack:
                tmp = tmp.add_variation(tmp.board().parse_san(move))
            exporter = pgn.StringExporter()
            game.export(exporter, headers=True, comments=False, variations=False)
            r = {'type': 'broadcast', 'msg': 'Received position from Spectators!', 'pgn': str(exporter), 'fen': fen}
            EventHandler.write_to_clients(r)
        elif action == 'move':
            WebServer.fire(Event.REMOTE_MOVE, move= (self.get_argument("source") + self.get_argument("target")), fen= self.get_argument("fen"))


class EventHandler(WebSocketHandler):
    clients = set()

    def initialize(self, shared=None):
        self.shared = shared

    def real_ip(self):
        x_real_ip = self.request.headers.get("X-Real-IP")
        real_ip = self.request.remote_ip if not x_real_ip else x_real_ip
        return real_ip

    def open(self):
        EventHandler.clients.add(self)
        client_ips.append(self.real_ip())
        update_headers(self)

    def on_close(self):
        EventHandler.clients.remove(self)
        client_ips.remove(self.real_ip())

    @classmethod
    def write_to_clients(cls, msg):
        for client in cls.clients:
            client.write_message(msg)


class DGTHandler(tornado.web.RequestHandler):
    def initialize(self, shared=None):
        self.shared = shared

    def get(self, *args, **kwargs):
        action = self.get_argument("action")
        if action == "get_last_move":
            self.write(self.shared['last_dgt_move_msg'])


class InfoHandler(tornado.web.RequestHandler):
    def initialize(self, shared=None):
        self.shared = shared

    def get(self, *args, **kwargs):
        action = self.get_argument("action")
        if action == "get_system_info":
            if 'system_info' in self.shared:
                self.write(self.shared['system_info'])


class PGNHandler(tornado.web.RequestHandler):
    def initialize(self, shared=None):
        self.shared = shared

    def get(self, *args, **kwargs):
        action = self.get_argument("action")
        if action == "get_pgn_file":
            self.set_header('Content-Type', 'text/pgn')
            self.set_header('Content-Disposition', 'attachment; filename=game.pgn')
            self.write(self.shared['last_dgt_move_msg']['pgn'])


class WebServer(Observable, threading.Thread):
    def __init__(self, port=80):
        shared = {}

        WebDisplay(shared).start()
        super(WebServer, self).__init__()
        wsgi_app = tornado.wsgi.WSGIContainer(pw)

        application = tornado.web.Application([
            (r'/event', EventHandler, dict(shared=shared)),
            (r'/dgt', DGTHandler, dict(shared=shared)),
            (r'/pgn', PGNHandler, dict(shared=shared)),
            (r'/info', InfoHandler, dict(shared=shared)),

            (r'/channel', ChannelHandler, dict(shared=shared)),
            (r'.*', tornado.web.FallbackHandler, {'fallback': wsgi_app})
        ])

        application.listen(port)

    def run(self):
        IOLoop.instance().start()





class WebDisplay(Display, threading.Thread):
    def __init__(self, shared):
        super(WebDisplay, self).__init__()
        self.shared = shared

    @staticmethod
    def run_background(func, callback, args=(), kwds=None):
        if not kwds:
            kwds = {}

        def _callback(result):
            IOLoop.instance().add_callback(lambda: callback(result))

        _workers.apply_async(func, args, kwds, _callback)

<<<<<<< HEAD
    # @staticmethod
=======
    def create_game_header(self, game):
        game.headers["Result"] = "*"
        game.headers["White"] = "None"
        game.headers["Black"] = "None"
        game.headers["Event"] = "PicoChess game"
        game.headers["Date"] = datetime.datetime.now().date().strftime('%Y-%m-%d')
        game.headers["Round"] = "?"

        game.headers["Site"] = "picochess.org"
        user_name = "User"
        engine_name = "Picochess"

        if 'system_info' in self.shared:
            if "location" in self.shared['system_info']:
                game.headers["Site"] = self.shared['system_info']['location']
            if "user_name" in self.shared['system_info']:
                user_name = self.shared['system_info']['user_name']
            if "engine_name" in self.shared['system_info']:
                engine_name = self.shared['system_info']['engine_name']

        if 'game_info' in self.shared:
            if "play_mode" in self.shared["game_info"]:
                if "level" in self.shared["game_info"]:
                    engine_name += " (Level {0})".format(self.shared["game_info"]["level"])
                game.headers["Black"] = \
                    engine_name if self.shared["game_info"]["play_mode"] == PlayMode.PLAY_WHITE else user_name
                game.headers["White"] = \
                    engine_name if self.shared["game_info"]["play_mode"] == PlayMode.PLAY_BLACK else user_name

                comp_color = "Black" if self.shared["game_info"]["play_mode"] == PlayMode.PLAY_WHITE else "White"
                user_color = "Black" if self.shared["game_info"]["play_mode"] == PlayMode.PLAY_BLACK else "White"
                game.headers[comp_color + "Elo"] = "2900"
                game.headers[user_color + "Elo"] = "-"
                # http://www6.chessclub.com/help/PGN-spec saying: not valid!
                # must be set in TimeControl-tag and with other format anyway
                # if "time_control_string" in self.shared["game_info"]:
                #    game.headers["Event"] = "Time " + self.shared["game_info"]["time_control_string"]

>>>>>>> e1f478fb
    def create_game_info(self):
        if 'game_info' not in self.shared:
            self.shared['game_info'] = {}

    def create_system_info(self):
        if 'system_info' not in self.shared:
            self.shared['system_info'] = {}

    def task(self, message):
        if message == Message.BOOK_MOVE:
            EventHandler.write_to_clients({'event': 'Message', 'msg': 'Book move'})

        elif message == Message.START_NEW_GAME:
            EventHandler.write_to_clients({'event': 'NewGame'})
            EventHandler.write_to_clients({'event': 'Message', 'msg': 'New game'})
            update_headers(self)

        elif message == Message.SEARCH_STARTED:
            EventHandler.write_to_clients({'event': 'Message', 'msg': 'Thinking..'})

        elif message == Message.UCI_OPTION_LIST:
            self.shared['uci_options'] = message.options

        elif message == Message.SYSTEM_INFO:
            self.shared['system_info'] = message.info
            self.shared['system_info']['old_engine'] = self.shared['system_info']['engine_name']
            update_headers(self)

        elif message == Message.ENGINE_NAME:
            # self.create_system_info()
            self.shared['system_info']['engine_name'] = message.ename

        elif message == Message.STARTUP_INFO:
            self.shared['game_info'] = message.info

        elif message == Message.OPENING_BOOK:  # Process opening book
            self.create_game_info()
            self.shared['game_info']['book'] = message.book

        elif message == Message.INTERACTION_MODE:  # Process interaction mode
            self.create_game_info()
            self.shared['game_info']['mode'] = message.mode
            if self.shared['game_info']['mode'] == Mode.REMOTE:
                self.shared['system_info']['engine_name'] = "Remote Player"
            else:
                self.shared['system_info']['engine_name'] = self.shared['system_info']['old_engine']
            update_headers(self)

        elif message == Message.PLAY_MODE:  # Process play mode
            self.create_game_info()
            self.shared['game_info']['play_mode'] = message.play_mode

        elif message == Message.TIME_CONTROL:
            self.create_game_info()
            self.shared['game_info']['time_control_string'] = message.time_control_string

        elif message == Message.LEVEL:
            self.shared['game_info']['level'] = message.level
            update_headers(self)

<<<<<<< HEAD
        elif message == Message.ENGINE_READY:
            if message.eng[0] != message.eng[1]:   # Ignore initial startup
                self.shared['system_info']['engine_name'] = message.ename
                self.shared['system_info']['old_engine'] = message.ename
            update_headers(self)

=======
>>>>>>> e1f478fb
        elif message == Message.COMPUTER_MOVE or message == Message.USER_MOVE or message == Message.REVIEW_MODE_MOVE:
            game = pgn.Game()
            custom_fen = getattr(message.game, 'custom_fen', None)
            if custom_fen:
                game.setup(custom_fen)
            create_game_header(self, game)

            tmp = game
            move_stack = message.game.move_stack
            for move in move_stack:
                tmp = tmp.add_variation(move)
            exporter = pgn.StringExporter()

            game.export(exporter, headers=True, comments=False, variations=False)
            fen = message.game.fen()
            pgn_str = str(exporter)
            r = {'pgn': pgn_str, 'fen': fen, 'event': "newFEN"}

            if message == Message.COMPUTER_MOVE:
                r['move'] = message.result.bestmove.uci()
                r['msg'] = 'Computer move: ' + str(message.result.bestmove)
            elif message == Message.USER_MOVE:
                r['move'] = message.move.uci()
                r['msg'] = 'User move: ' + str(message.move)

            if message == Message.REMOTE_MODE_MOVE:
                r['move'] = 'User move: ' + str(message.move)
                r['remote_play'] = True

            self.shared['last_dgt_move_msg'] = r
            EventHandler.write_to_clients(r)

    def create_task(self, msg):
        IOLoop.instance().add_callback(callback=lambda: self.task(msg))

    def run(self):
        while True:
            # Check if we have something to display
            message = self.message_queue.get()
            self.create_task(message)<|MERGE_RESOLUTION|>--- conflicted
+++ resolved
@@ -217,48 +217,6 @@
 
         _workers.apply_async(func, args, kwds, _callback)
 
-<<<<<<< HEAD
-    # @staticmethod
-=======
-    def create_game_header(self, game):
-        game.headers["Result"] = "*"
-        game.headers["White"] = "None"
-        game.headers["Black"] = "None"
-        game.headers["Event"] = "PicoChess game"
-        game.headers["Date"] = datetime.datetime.now().date().strftime('%Y-%m-%d')
-        game.headers["Round"] = "?"
-
-        game.headers["Site"] = "picochess.org"
-        user_name = "User"
-        engine_name = "Picochess"
-
-        if 'system_info' in self.shared:
-            if "location" in self.shared['system_info']:
-                game.headers["Site"] = self.shared['system_info']['location']
-            if "user_name" in self.shared['system_info']:
-                user_name = self.shared['system_info']['user_name']
-            if "engine_name" in self.shared['system_info']:
-                engine_name = self.shared['system_info']['engine_name']
-
-        if 'game_info' in self.shared:
-            if "play_mode" in self.shared["game_info"]:
-                if "level" in self.shared["game_info"]:
-                    engine_name += " (Level {0})".format(self.shared["game_info"]["level"])
-                game.headers["Black"] = \
-                    engine_name if self.shared["game_info"]["play_mode"] == PlayMode.PLAY_WHITE else user_name
-                game.headers["White"] = \
-                    engine_name if self.shared["game_info"]["play_mode"] == PlayMode.PLAY_BLACK else user_name
-
-                comp_color = "Black" if self.shared["game_info"]["play_mode"] == PlayMode.PLAY_WHITE else "White"
-                user_color = "Black" if self.shared["game_info"]["play_mode"] == PlayMode.PLAY_BLACK else "White"
-                game.headers[comp_color + "Elo"] = "2900"
-                game.headers[user_color + "Elo"] = "-"
-                # http://www6.chessclub.com/help/PGN-spec saying: not valid!
-                # must be set in TimeControl-tag and with other format anyway
-                # if "time_control_string" in self.shared["game_info"]:
-                #    game.headers["Event"] = "Time " + self.shared["game_info"]["time_control_string"]
-
->>>>>>> e1f478fb
     def create_game_info(self):
         if 'game_info' not in self.shared:
             self.shared['game_info'] = {}
@@ -319,15 +277,12 @@
             self.shared['game_info']['level'] = message.level
             update_headers(self)
 
-<<<<<<< HEAD
         elif message == Message.ENGINE_READY:
             if message.eng[0] != message.eng[1]:   # Ignore initial startup
                 self.shared['system_info']['engine_name'] = message.ename
                 self.shared['system_info']['old_engine'] = message.ename
             update_headers(self)
 
-=======
->>>>>>> e1f478fb
         elif message == Message.COMPUTER_MOVE or message == Message.USER_MOVE or message == Message.REVIEW_MODE_MOVE:
             game = pgn.Game()
             custom_fen = getattr(message.game, 'custom_fen', None)
