--- conflicted
+++ resolved
@@ -123,15 +123,10 @@
 class Menu(AutoNumber):
     GAME_MENU = ()  # Default Menu
     SETUP_POSITION_MENU = ()  # Setup position menu
-<<<<<<< HEAD
     LEVEL_MENU = ()  # Playing strength
     TIME_MENU = () # Time controls menu
     ENGINE_MENU = ()  # Engine menu
     BOOK_MENU = ()  # Book menu
-=======
-    ENGINE_MENU = ()  # Engine menu
-    TIME_MENU = ()  # Time controls menu
->>>>>>> 55fc49c6
     SETTINGS_MENU = ()  # Settings menu
 
 
